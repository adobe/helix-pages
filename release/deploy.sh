#!/bin/bash
#
# Copyright 2021 Adobe. All rights reserved.
# This file is licensed to you under the Apache License, Version 2.0 (the "License");
# you may not use this file except in compliance with the License. You may obtain a copy
# of the License at http://www.apache.org/licenses/LICENSE-2.0
#
# Unless required by applicable law or agreed to in writing, software distributed under
# the License is distributed on an "AS IS" BASIS, WITHOUT WARRANTIES OR REPRESENTATIONS
# OF ANY KIND, either express or implied. See the License for the specific language
# governing permissions and limitations under the License.
#
set -veo pipefail

if [ -n "$(git status --porcelain)" ]; then
  echo "directory not clean."
  exit 1
fi

# ensure latest version
git fetch

<<<<<<< HEAD
BRANCH="$(git branch --show-current)"
PKG_VERSION=""
ARG_VERSION=""
ARG_STRAIN=""
=======
BRANCH="$(git rev-parse --abbrev-ref HEAD)"
PKG_VERSION=""
ARG_VERSION=""
ARG_STRAIN="--strain default --strain universal"
>>>>>>> fbd018bd
if [[ "$BRANCH" =~ ^breaking-.* ]]; then
  # use special version for deploying on breaking branch
  PKG_VERSION="$(jq -r .version package.json).$BRANCH"
  ARG_VERSION="--pkgVersion $PKG_VERSION"
  ARG_STRAIN="--strain $BRANCH"
  echo "using package version: $PKG_VERSION"
fi

hlx clean
hlx build --universal
hedy -v --target=wsk,aws --deploy --entry-file=.hlx/build/src/html.js       $ARG_VERSION --property.scriptName=html
hedy -v --target=wsk,aws --deploy --entry-file=.hlx/build/src/embed_html.js $ARG_VERSION --property.scriptName=embed_html
hedy -v --target=wsk,aws --deploy --entry-file=.hlx/build/src/idx_json.js   $ARG_VERSION --property.scriptName=idx_json
hedy -v --target=wsk,aws --deploy --entry-file=.hlx/build/src/plain_html.js $ARG_VERSION --property.scriptName=plain_html
hedy -v --target=wsk,aws --deploy --entry-file=./cgi-bin/feed.js            $ARG_VERSION --property.scriptName=cgi-bin-feed    --test='?src=/en/query-index.json%3Flimit=1&id=path&title=title&updated=date&originalHost=blog.adobe.com'
hedy -v --target=wsk,aws --deploy --entry-file=./cgi-bin/sitemap.js         $ARG_VERSION --property.scriptName=cgi-bin-sitemap --test='?__hlx_owner=adobe&__hlx_repo=pages&__hlx_ref=master'

# update package secrets
if [[ -f ".pages-package.env" ]]; then
  hedy -v --no-build --no-hints --update-package --no-test
fi

# update helix-config.yaml
node ./release/update-config.js $ARG_VERSION $ARG_STRAIN<|MERGE_RESOLUTION|>--- conflicted
+++ resolved
@@ -20,17 +20,10 @@
 # ensure latest version
 git fetch
 
-<<<<<<< HEAD
-BRANCH="$(git branch --show-current)"
-PKG_VERSION=""
-ARG_VERSION=""
-ARG_STRAIN=""
-=======
 BRANCH="$(git rev-parse --abbrev-ref HEAD)"
 PKG_VERSION=""
 ARG_VERSION=""
 ARG_STRAIN="--strain default --strain universal"
->>>>>>> fbd018bd
 if [[ "$BRANCH" =~ ^breaking-.* ]]; then
   # use special version for deploying on breaking branch
   PKG_VERSION="$(jq -r .version package.json).$BRANCH"
