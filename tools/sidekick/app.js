/*
 * Copyright 2020 Adobe. All rights reserved.
 * This file is licensed to you under the Apache License, Version 2.0 (the "License");
 * you may not use this file except in compliance with the License. You may obtain a copy
 * of the License at http://www.apache.org/licenses/LICENSE-2.0
 *
 * Unless required by applicable law or agreed to in writing, software distributed under
 * the License is distributed on an "AS IS" BASIS, WITHOUT WARRANTIES OR REPRESENTATIONS
 * OF ANY KIND, either express or implied. See the License for the specific language
 * governing permissions and limitations under the License.
 */
/* global window, document, navigator, fetch, btoa */

'use strict';

(() => {
  /**
   * @typedef {Object.<string, string>} elemAttr
   * @description The name and value of the attribute to set on an element.
   */

  /**
   * @typedef {Object.<string, Function>} elemLstnr
   * @description The event name and listener to register on an element.
   */

  /**
   * @typedef {Object} elemConfig
   * @description The configuration of an element to add.
   * @prop {string}      tag    The tag name (mandatory)
   * @prop {string}      text   The text content (optional)
   * @prop {elemAttr[]}  attrs  The attributes (optional)
   * @prop {elemLstnr[]} lstnrs The event listeners (optional)
   */

  /**
   * @typedef {Object} pluginButton
   * @description The configuration for a plugin button. This can be used as
   * a shorthand for {@link elemConfig}.
   * @prop {string}   text   The button text
   * @prop {Function} action The click listener
   */

  /**
   * @typedef {Object} plugin
   * @description The plugin configuration.
   * @prop {string}       id        The plugin ID (mandatory)
   * @prop {pluginButton} button    A button configuration object (optional)
   * @prop {boolean}      override=false  True to replace an existing plugin (optional)
   * @prop {elemConfig[]} elements  An array of elements to add (optional)
   * @prop {Function}     condition Determines whether to show this plugin (optional).
   * This function is expected to return a boolean when called with the sidekick as argument.
   * @prop {Function}     callback  A function called after adding the plugin (optional).
   * This function is called with the sidekick and the newly added plugin as arguments.
   */

  /**
   * @external
   * @name "window.hlx.sidekickConfig"
   * @type {Object}
   * @description The sidekick configuration needs to be defined in this global variable
   * before creating the {@link Sidekick}.
   * @prop {string} owner   The GitHub owner or organization (mandatory)
   * @prop {string} repo    The GitHub owner or organization (mandatory)
   * @prop {string} ref=main The Git reference or branch (optional)
   * @prop {string} host    The production host name (optional)
   * @prop {string} byocdn=false {@code true} if the production host is a 3rd party CDN (optional)
   * @prop {string} project The name of the Helix project (optional)
   */

  /**
   * @typedef {Object} publishResponse
   * @description The response object for a publish action.
   * @prop {boolean} ok     True if publish action was successful, else false
   * @prop {string}  status The status text returned by the publish action
   * @prop {Object}  json   The JSON object returned by the publish action
   * @prop {string}  path   The path of the published page
   */

  /**
   * @external
   * @name "window.hlx.sidekick"
   * @type {Sidekick}
   * @description The global variable referencing the {@link Sidekick} singleton.
   */

  /**
   * Mapping between the plugin IDs that will be treated as environments
   * and their corresponding host properties in the config.
   * @private
   */
  const ENVS = {
    edit: 'editor',
    preview: 'innerHost',
    live: 'outerHost',
    prod: 'host',
  };

  /**
   * Returns the sidekick configuration based on {@link window.hlx.sidekickConfig}.
   * @private
   * @returns {Object} The sidekick configuration
   */
  function initConfig() {
    const cfg = (window.hlx && window.hlx.sidekickConfig
      ? window.hlx.sidekickConfig
      : window.hlxSidekickConfig) || {};
    const {
      owner, repo, ref = 'main', host, project,
    } = cfg;
    const ghDetails = owner && repo
      ? `${repo}--${owner}`
      : null;
    const innerPrefix = ghDetails ? `${ref}--${ghDetails}` : null;
    // host param for purge request must include ref
    const publicHost = host && host.startsWith('http') ? new URL(host).host : host;
    // get hlx domain from script src
    let innerHost;
    let scriptUrl;
    const script = document.querySelector('script[src$="/sidekick/app.js"]');
    if (script) {
<<<<<<< HEAD
      const scriptHost = new URL(script.src).host;
=======
      scriptUrl = script.src;
      const scriptHost = new URL(scriptUrl).host;
>>>>>>> 1a331167
      if (scriptHost && scriptHost !== 'www.hlx.live') {
        // keep only 1st and 2nd level domain
        innerHost = scriptHost.split('.')
          .reverse()
          .splice(0, 2)
          .reverse()
          .join('.');
      }
    }
    if (!innerHost || innerHost.startsWith('localhost')) {
      innerHost = 'hlx.page';
    }
    innerHost = innerPrefix ? `${innerPrefix}.${innerHost}` : null;
    const outerHost = ghDetails ? `${ghDetails}.hlx.live` : null;
    return {
      ...cfg,
      ref,
      innerHost,
      outerHost,
      purgeHost: innerHost, // backward compatibility
      scriptUrl,
      host: publicHost,
      project: project || 'your Helix Pages project',
    };
  }

  /**
   * Returns the location of the current document.
   * @private
   * @returns {Location} The location object
   */
  function getLocation() {
    // first check if there is a test location
    const $test = document.getElementById('sidekick_test_location');
    if ($test) {
      try {
        return new URL($test.value);
      } catch (e) {
        return null;
      }
    }
    // fall back to window location
    const {
      hash, host, hostname, href, origin, pathname, port, protocol, search,
    } = window.location;

    // replace single - with 2
    const makeHostHelixCompliant = (ahost) => {
      if (ahost.match(/^.*?--.*?--.*?\./gm)) {
        return ahost;
      }
      return ahost
        .replace(/^([^-.]+)-([^-.]+)-([^-.]+)\./gm, '$1-$2--$3.')
        .replace(/^([^-.]+)-([^-.]+)\./gm, '$1--$2.');
    };

    const newHost = makeHostHelixCompliant(hostname);

    return {
      hash,
      host: host.replace(hostname, newHost),
      hostname: newHost,
      href: href.replace(hostname, newHost),
      origin: origin.replace(hostname, newHost),
      pathname,
      port,
      protocol,
      search,
    };
  }

  /**
   * Returns the edit URL for a given location.
   * @private
   * @param {Location} location The location object
   */
  function getEditUrl({ pathname: path, href }) {
    const file = path.split('/').pop() || 'index'; // use 'index' if no filename
    let previewPath;
    if (file.endsWith('.html')) {
      previewPath = path.replace(/\.html$/, '.lnk');
    } else if (!file.includes('.')) {
      previewPath = `${path.endsWith(file) ? path : `${path}${file}`}.lnk`;
    }
    return new URL(previewPath, href).href;
  }

  /**
   * Makes the given element accessible by setting a title attribute
   * based on its :before CSS style or text content, and enabling
   * keyboard access.
   * @private
   * @param {HTMLElement} elem The element
   * @returns {HTMLElement} The element
   */
  function makeAccessible(elem) {
    if (elem.tagName === 'A' || elem.tagName === 'BUTTON') {
      const ensureTitle = (tag) => {
        if (!tag.title) {
          // wait for computed style to be available
          setTimeout(() => {
            let title = window.getComputedStyle(tag, ':before').getPropertyValue('content');
            title = title !== 'normal' && title !== 'none'
              ? title.substring(1, title.length - 1)
              : '';
            if (!title) {
              title = tag.textContent;
            }
            tag.setAttribute('title', title);
          }, 200);
        }
      };
      ensureTitle(elem);
      elem.setAttribute('tabindex', '0');
    }
    return elem;
  }

  /**
   * Extends a tag.
   * @private
   * @param {HTMLElement} tag The tag to extend
   * @param {elemConfig}  config The tag configuration object
   * @returns {HTMLElement} The extended tag
   */
  function extendTag(tag, config) {
    if (typeof config.attrs === 'object') {
      for (const [key, value] of Object.entries(config.attrs)) {
        tag.setAttribute(key, value);
      }
    }
    if (typeof config.lstnrs === 'object') {
      for (const [name, fn] of Object.entries(config.lstnrs)) {
        if (typeof fn === 'function') {
          tag.addEventListener(name, fn);
        }
      }
    }
    if (typeof config.text === 'string') {
      tag.textContent = config.text;
    }
    return tag;
  }

  /**
   * Creates a tag.
   * @private
   * @param {elemConfig} config The tag configuration
   * @returns {HTMLElement} The new tag
   */
  function createTag(config) {
    if (typeof config.tag !== 'string') {
      return null;
    }
    const el = document.createElement(config.tag);
    return extendTag(el, config);
  }

  /**
   * Creates a tag with the given name, attributes and listeners,
   * and appends it to the parent element.
   * @private
   * @param {HTMLElement} parent The parent element
   * @param {elemConfig}  config The tag configuration
   * @param {HTMLElement} before The element to insert before (optional)
   * @returns {HTMLElement} The new tag
   */
  function appendTag(parent, config, before) {
    return makeAccessible(before
      ? parent.insertBefore(createTag(config), before)
      : parent.appendChild(createTag(config)));
  }

  /**
   * Returns the share URL for the sidekick bookmarklet.
   * @private
   * @param {Object} config The sidekick configuration
   * @returns {string} The share URL
   */
  function getShareUrl(config) {
    const shareUrl = new URL('https://www.hlx.live/tools/sidekick/');
    shareUrl.search = new URLSearchParams([
      ['project', config.project || ''],
      ['host', config.host || ''],
      ['giturl', `https://github.com/${config.owner}/${config.repo}${config.ref ? `/tree/${config.ref}` : ''}`],
    ]).toString();
    return shareUrl.toString();
  }

  /**
   * Creates a share URL for this sidekick and either invokes the
   * Web Share API or copies it to the clipboard.
   * @private
   * @param {Sidekick} sk The sidekick
   */
  function shareSidekick(sk) {
    const { config } = sk;
    const shareUrl = getShareUrl(config);
    if (navigator.share) {
      navigator.share({
        title: `Sidekick for ${config.project}`,
        text: `Check out this helper bookmarklet for ${config.project}`,
        url: shareUrl,
      });
    } else {
      navigator.clipboard.writeText(shareUrl);
      sk.notify('Sharing URL copied to clipboard');
    }
  }

  /**
   * Checks for updates and informs the user.
   * @private
   * @param {Sidekick} sk The sidekick
   */
  function checkForUpdates(sk) {
    const indicators = [
      // legacy config
      typeof window.hlxSidekickConfig === 'object',
      // legacy script host
      !sk.config.scriptUrl || new URL(sk.config.scriptUrl).host === 'www.hlx.page',
    ];
    if (indicators.includes(true)) {
      window.setTimeout(() => {
        // eslint-disable-next-line no-alert
        if (window.confirm('Good news! There is a newer version of the Helix Sidekick Bookmarklet available!\n\nDo you want to install it now? It will only take a minute …')) {
          sk.showModal('Please wait …', true);
          const url = new URL(getShareUrl(sk.config));
          const params = new URLSearchParams(url.search);
          params.set('from', sk.location.href);
          url.search = params.toString();
          window.location.href = url.toString();
        }
      }, 1000);
    }
  }

  /**
   * Switches to or opens a given environment.
   * @param {Sidekick} sidekick The sidekick
   * @param {string} targetEnv One of the following environments:
   *        {@code edit}, {@code preview}, {@code live} or {@code production}
   * @param {boolean} newWindow=false {@code true} if environment should be opened in new window
   */
  async function gotoEnv(sidekick, targetEnv, newWindow) {
    const { config, location } = sidekick;
    const hostType = ENVS[targetEnv];
    if (!hostType) {
      return;
    }
    let url;
    if (targetEnv === 'edit') {
      // resolve editor url
      const path = location.pathname;
      const file = path.split('/').pop() || 'index'; // use 'index' if no filename
      let editPath;
      if (file.endsWith('.html')) {
        editPath = path.replace(/\.html$/, '.lnk');
      } else if (!file.includes('.')) {
        editPath = `${path.endsWith(file) ? path : `${path}${file}`}.lnk`;
      }
      url = new URL(editPath, location.href).href;
    } else if (sidekick.isEditor()) {
      // resolve target env from editor url
      const previewPath = `/hlx_${btoa(location.href).replace(/\+/, '-').replace(/\//, '_')}.lnk`;
      const lookupUrl = `https://${config.innerHost}${previewPath}`;
      if (targetEnv === 'preview') {
        // use lookup url directly
        url = lookupUrl;
      }
      // fetch report, extract url and patch host
      try {
        const resp = await fetch(`${lookupUrl}?hlx_report=true`);
        if (resp.ok) {
          const { webUrl } = await resp.json();
          if (webUrl) {
            const u = new URL(webUrl);
            u.hostname = config[hostType];
            url = u.toString();
          }
        }
      } catch (e) {
        // something went wrong
      }
    } else {
      // resolve target env from any env
      url = `https://${config[hostType]}${location.pathname}`;
    }

    // switch or open env
    if (!url) {
      return;
    }
    if (newWindow) {
      window.open(url);
    } else {
      window.location.href = url;
    }
  }

  /**
   * Adds the environment plugins to the sidekick:
   * Edit, Preview, Live and Production
   * @private
   * @param {Sidekick} sk The sidekick
   */
  function addEnvPlugins(sk) {
    // edit
    sk.add({
      id: 'edit',
      condition: (sidekick) => sidekick.isEditor() || sidekick.isHelix(),
      button: {
        action: async (evt) => {
          if (evt.target.classList.contains('pressed')) {
            return;
          }
          await gotoEnv(sk, 'edit', evt.metaKey || evt.which === 2);
        },
        isPressed: (sidekick) => sidekick.isEditor(),
      },
    });

    // preview
    sk.add({
      id: 'preview',
      condition: (sidekick) => sidekick.isEditor() || sidekick.isHelix(),
      button: {
<<<<<<< HEAD
        action: async (evt) => {
          if (evt.target.classList.contains('pressed')) {
            return;
          }
          await gotoEnv(sk, 'preview', evt.metaKey || evt.which === 2);
=======
        action: (evt) => {
          const { config, location } = sk;
          let url;
          if (sk.isEditor()) {
            const previewPath = `/hlx_${btoa(location.href).replace(/\+/, '-').replace(/\//, '_')}.lnk`;
            url = `https://${config.ref}--${config.repo}--${config.owner}.hlx.page${previewPath}`;
          } else {
            const host = location.host === config.innerHost ? config.host : config.innerHost;
            url = `https://${host}${location.pathname}`;
          }
          if (evt.metaKey || evt.which === 2) {
            window.open(url);
          } else {
            window.location.href = url;
          }
>>>>>>> 1a331167
        },
        isPressed: (sidekick) => sidekick.isInner(),
      },
    });

    // live
    sk.add({
      id: 'live',
      condition: (sidekick) => sidekick.config.outerHost
        && (sidekick.isEditor() || sidekick.isHelix()),
      button: {
<<<<<<< HEAD
        action: async (evt) => {
          if (evt.target.classList.contains('pressed')) {
            return;
          }
          await gotoEnv(sk, 'live', evt.metaKey || evt.which === 2);
        },
        isPressed: (sidekick) => sidekick.isOuter(),
      },
    });

    // production
    sk.add({
      id: 'prod',
      condition: (sidekick) => sidekick.config.host
        && sidekick.config.host !== sidekick.config.outerHost
        && (sidekick.isEditor() || sidekick.isHelix()),
      button: {
        action: async (evt) => {
          if (evt.target.classList.contains('pressed')) {
            return;
          }
          await gotoEnv(sk, 'prod', evt.metaKey || evt.which === 2);
=======
        action: (evt) => {
          const { location } = sk;
          const url = getEditUrl(location);
          if (evt.metaKey || evt.which === 2) {
            window.open(url);
          } else {
            window.location.href = url;
          }
>>>>>>> 1a331167
        },
        isPressed: (sidekick) => sidekick.isProd(),
      },
    });
  }

  /**
   * Adds the reload plugin to the sidekick.
   * @private
   * @param {Sidekick} sk The sidekick
   */
  function addReloadPlugin(sk) {
    sk.add({
      id: 'reload',
      condition: (s) => s.config.innerHost && (s.isInner() || s.isDev()),
      button: {
        action: async (evt) => {
          const { location } = sk;
          const path = location.pathname;
          sk.showModal('Please wait …', true);
          const resp = await sk.publish(path, true);
          if (resp && resp.ok) {
            if (evt.metaKey || evt.which === 2) {
              window.open(window.location.href);
              sk.hideModal();
            } else {
              window.location.reload();
            }
          } else {
            sk.showModal([
              `Failed to reload ${path}. Please try again later.`,
              JSON.stringify(resp),
            ], true, 0);
          }
        },
      },
    });
  }

  /**
   * Adds the publish plugin to the sidekick.
   * @private
   * @param {Sidekick} sk The sidekick
   */
  function addPublishPlugin(sk) {
    sk.add({
      id: 'publish',
      condition: (sidekick) => sidekick.isHelix() && sidekick.config.host,
      button: {
        action: async (evt) => {
          const { config, location } = sk;
          const path = location.pathname;
          sk.showModal(`Publishing ${path}`, true);
          let urls = [path];
          // purge dependencies
          if (Array.isArray(window.hlx.dependencies)) {
            urls = urls.concat(window.hlx.dependencies);
          }

          await Promise.all(urls.map((url) => sk.publish(url)));
          if (config.host) {
            sk.showModal('Please wait …', true);
            // fetch and redirect to production
            const prodURL = `https://${config.host}${path}`;
            await fetch(prodURL, { cache: 'reload', mode: 'no-cors' });
            // eslint-disable-next-line no-console
            console.log(`redirecting to ${prodURL}`);
            if (evt.metaKey || evt.which === 2) {
              window.open(prodURL);
              sk.hideModal();
            } else {
              window.location.href = prodURL;
            }
          } else {
            sk.notify('Successfully published');
          }
        },
      },
    });
  }

  /**
   * The sidekick provides helper tools for authors.
   */
  class Sidekick {
    /**
     * Creates a new sidekick based on a configuration object in
     * {@link window.hlx.sidekickConfig}.
     */
    constructor() {
      this.root = appendTag(document.body, {
        tag: 'div',
        attrs: {
          class: 'hlx-sk hlx-sk-hidden hlx-sk-empty',
        },
      });
      this.loadContext();
      this.loadCSS();
      // share button
      const share = appendTag(this.root, {
        tag: 'button',
        text: '<',
        attrs: {
          class: 'share',
        },
        lstnrs: {
          click: () => shareSidekick(this),
        },
      });
      appendTag(share, {
        tag: 'span',
        attrs: {
          class: 'dots',
        },
      });
      // close button
      appendTag(this.root, {
        tag: 'button',
        text: '✕',
        attrs: {
          class: 'close',
        },
        lstnrs: {
          click: () => this.toggle(),
        },
      });
      // default plugins
      addEnvPlugins(this);
      addReloadPlugin(this);
      addPublishPlugin(this);
      // custom plugins
      if (this.config.plugins && Array.isArray(this.config.plugins)) {
        this.config.plugins.forEach((plugin) => this.add(plugin));
      }
      if ((this.isHelix() || this.isEditor())
        && (this.config.pluginHost || this.config.innerHost)) {
        const prefix = this.config.pluginHost || (this.isEditor() ? `https://${this.config.outerHost || this.config.innerHost}` : '');
        appendTag(document.head, {
          tag: 'script',
          attrs: {
            src: `${prefix}/tools/sidekick/plugins.js`,
          },
        });
      }
      checkForUpdates(this);
    }

    /**
     * Loads the sidekick configuration based on {@link window.hlx.sidekickConfig}
     * and retrieves the location of the current document.
     * @returns {Sidekick} The sidekick
     */
    loadContext() {
      this.config = initConfig();
      this.location = getLocation();
      return this;
    }

    /**
<<<<<<< HEAD
     * Shows the sidekick.
     * @returns {Sidekick} The sidekick
     */
    show() {
      if (this.root.classList.contains('hlx-sk-hidden')) {
        this.root.classList.remove('hlx-sk-hidden');
      }
      return this;
    }

    /**
     * Hides the sidekick.
     * @returns {Sidekick} The sidekick
     */
    hide() {
      if (!this.root.classList.contains('hlx-sk-hidden')) {
        this.root.classList.add('hlx-sk-hidden');
      }
      this.hideModal();
      return this;
    }

    /**
=======
>>>>>>> 1a331167
     * Shows/hides the sidekick.
     * @returns {Sidekick} The sidekick
     */
    toggle() {
      this.root.classList.toggle('hlx-sk-hidden');
      return this;
    }

    /**
     * Adds a plugin to the sidekick.
     * @param {plugin} plugin The plugin configuration.
     * @returns {HTMLElement} The plugin
     */
    add(plugin) {
      if (typeof plugin === 'object') {
        plugin.enabled = typeof plugin.condition === 'function' && plugin.condition(this);
        // find existing plugin
        let $plugin = this.get(plugin.id);
        let $pluginContainer = this.root;
        if (ENVS[plugin.id]) {
          // find or create environment plugin container
          $pluginContainer = this.root.querySelector('.env');
          if (!$pluginContainer) {
            $pluginContainer = appendTag(this.root, {
              tag: 'div',
              attrs: {
                class: 'env',
              },
            });
          }
        }
        const pluginCfg = {
          tag: 'div',
          attrs: {
            class: plugin.id,
          },
        };
        if (!$plugin && plugin.enabled) {
          // add new plugin
          $plugin = appendTag($pluginContainer, pluginCfg);
          // remove empty text
          if (this.root.classList.contains('hlx-sk-empty')) {
            this.root.classList.remove('hlx-sk-empty');
          }
        } else if ($plugin) {
          if (!plugin.enabled) {
            // remove existing plugin
            $plugin.remove();
          } else if (plugin.override) {
            // replace existing plugin
            const $existingPlugin = $plugin;
            $plugin = appendTag($existingPlugin.parentElement, pluginCfg, $existingPlugin);
            $existingPlugin.remove();
          }
        }
        if (!plugin.enabled) {
          return null;
        }
        // add elements
        if (Array.isArray(plugin.elements)) {
          plugin.elements.forEach((elem) => appendTag($plugin, elem));
        }
        // add or update button
        if (plugin.button) {
          const buttonCfg = {
            tag: 'button',
            text: plugin.button.text,
            lstnrs: {
              click: plugin.button.action,
              auxclick: plugin.button.action,
            },
          };
          let $button = $plugin ? $plugin.querySelector(buttonCfg.tag) : null;
          if ($button) {
            // extend existing button
            extendTag($button, buttonCfg);
          } else {
            // add button
            $button = appendTag($plugin, buttonCfg);
          }
          // check if button is pressed
          if (typeof plugin.button.isPressed === 'boolean' || (typeof plugin.button.isPressed === 'function'
            && plugin.button.isPressed(this))) {
            $button.classList.add('pressed');
          }
        }
        if (typeof plugin.callback === 'function') {
          plugin.callback(this, $plugin);
        }
        return $plugin;
      }
      return null;
    }

    /**
     * Returns the sidekick plugin with the specified ID.
     * @param {string} id The plugin ID
     * @returns {HTMLElement} The plugin
     */
    get(id) {
      return this.root.querySelector(`.${id}`);
    }

    /**
     * Removes the plugin with the specified ID from the sidekick.
     * @param {string} id The plugin ID
     * @returns {Sidekick} The sidekick
     */
    remove(id) {
      const $plugin = this.get(id);
      if ($plugin) {
        $plugin.remove();
      }
      return this;
    }

    /**
     * Checks if the current location is an editor URL (SharePoint or Google Docs).
     * @returns {boolean} <code>true</code> if editor URL, else <code>false</code>
     */
    isEditor() {
      return /.*\.sharepoint\.com/.test(this.location.host)
        || this.location.host === 'docs.google.com';
    }

    /**
     * Checks if the current location is a development URL.
     * @returns {boolean} <code>true</code> if development URL, else <code>false</code>
     */
    isDev() {
      const { location } = this;
      return [
        '', // for unit testing
        'localhost:3000', // for development and browser testing
      ].includes(location.host);
    }

    /**
     * Checks if the current location is an inner CDN URL.
     * @returns {boolean} <code>true</code> if inner CDN URL, else <code>false</code>
     */
    isInner() {
      const { config, location } = this;
      return config.innerHost.endsWith(location.host);
    }

    /**
     * Checks if the current location is an outer CDN URL.
     * @returns {boolean} <code>true</code> if outer CDN URL, else <code>false</code>
     */
    isOuter() {
      const { config, location } = this;
      return config.outerHost === location.host;
    }

    /**
     * Checks if the current location is a production URL.
     * @returns {boolean} <code>true</code> if production URL, else <code>false</code>
     */
    isProd() {
      const { config, location } = this;
      return config.host === location.host;
    }

    /**
     * Checks if the current location is a configured Helix URL.
     * @returns {boolean} <code>true</code> if Helix URL, else <code>false</code>
     */
    isHelix() {
      return this.config.owner && this.config.repo
        && (this.isDev() || this.isInner() || this.isOuter() || this.isProd());
    }

    /**
     * Displays a non-sticky notification.
     * @param {string|string[]} msg The message (lines) to display
     * @param {number}          level error (0), warning (1), of info (2)
     */
    notify(msg, level = 2) {
      this.showModal(msg, false, level);
    }

    /**
     * Displays a modal notification.
     * @param {string|string[]} msg The message (lines) to display
     * @param {boolean}         sticky <code>true</code> if message should be sticky (optional)
     * @param {number}          level error (0), warning (1), of info (2)
     * @returns {Sidekick} The sidekick
     */
    showModal(msg, sticky = false, level = 2) {
      if (!this._modal) {
        const $spinnerWrap = appendTag(document.body, {
          tag: 'div',
          attrs: {
            class: 'hlx-sk-overlay',
          },
          lstnrs: {
            click: () => this.hideModal(),
          },
        });
        this._modal = appendTag($spinnerWrap, { tag: 'div' });
      } else {
        this._modal.parentNode.classList.remove('hlx-sk-hidden');
      }
      if (msg) {
        if (Array.isArray(msg)) {
          this._modal.textContent = '';
          msg.forEach((line) => appendTag(this._modal, {
            tag: 'p',
            text: line,
          }));
        } else {
          this._modal.textContent = msg;
        }
        this._modal.className = `modal${level < 2 ? ` level-${level}` : ''}`;
      }
      if (!sticky) {
        const sk = this;
        window.setTimeout(() => {
          sk.hideModal();
        }, 3000);
      } else {
        this._modal.classList.add('wait');
      }
      return this;
    }

    /**
     * Hides the modal if shown.
     * @returns {Sidekick} The sidekick
     */
    hideModal() {
      if (this._modal) {
        this._modal.innerHTML = '';
        this._modal.className = '';
        this._modal.parentNode.classList.add('hlx-sk-hidden');
      }
      return this;
    }

    /**
     * Loads the specified default CSS file, or a sibling of the
     * current JS or HTML file. E.g. when called without argument from
     * /foo/bar.js, it will attempt to load /foo/bar.css.
     * @param {string} path The path to the CSS file (optional)
     * @returns {Sidekick} The sidekick
     */
    loadCSS(path) {
      let href = path;
      if (!href) {
        if (this.config.scriptUrl) {
          href = this.config.scriptUrl.replace('.js', '.css');
        } else {
          const filePath = this.location.pathname;
          href = `${filePath.substring(filePath.lastIndexOf('/') + 1).split('.')[0]}.css`;
        }
      }
      appendTag(document.head, {
        tag: 'link',
        attrs: {
          rel: 'stylesheet',
          href,
        },
      });
      // i18n
      if (!navigator.language.startsWith('en')) {
        // look for language file in same directory
        const langHref = `${href.substring(0, href.lastIndexOf('/'))}/${navigator.language}.css`;
        appendTag(document.head, {
          tag: 'link',
          attrs: {
            rel: 'stylesheet',
            href: langHref,
          },
        });
      }
      return this;
    }

    /**
     * Publishes the page at the specified path if {@code config.host} is defined.
     * @param {string} path The path of the page to publish
     * @param {boolean} innerOnly {@code true} to only refresh inner CDN, else {@code false}
     * @return {publishResponse} The response object
     */
    async publish(path, innerOnly = false) {
      if (!innerOnly && !this.config.host) return null;
      const purgeURL = new URL(path, this.location.href);
      /* eslint-disable no-console */
      console.log(`purging ${purgeURL.href}`);
      const xfh = [this.config.innerHost];
      if (!innerOnly) {
        if (this.config.outerHost) {
          xfh.push(this.config.outerHost);
        }
        if (this.config.host && !this.config.byocdn) {
          xfh.push(this.config.host);
        }
      }
      const resp = await fetch(purgeURL.href, {
        method: 'POST',
        headers: {
          'X-Method-Override': 'HLXPURGE',
          'X-Forwarded-Host': xfh.join(', '),
        },
      });
      const json = await resp.json();
      console.log(JSON.stringify(json));
      /* eslint-enable no-console */
      return {
        ok: resp.ok && Array.isArray(json) && json.every((e) => e.status === 'ok'),
        status: resp.status,
        json,
        path,
      };
    }
  }

  window.hlx = window.hlx || {};
  // launch sidekick
  if (!window.hlx.sidekick) {
    window.hlx.sidekick = new Sidekick().show();
  }
})();<|MERGE_RESOLUTION|>--- conflicted
+++ resolved
@@ -119,12 +119,8 @@
     let scriptUrl;
     const script = document.querySelector('script[src$="/sidekick/app.js"]');
     if (script) {
-<<<<<<< HEAD
-      const scriptHost = new URL(script.src).host;
-=======
       scriptUrl = script.src;
       const scriptHost = new URL(scriptUrl).host;
->>>>>>> 1a331167
       if (scriptHost && scriptHost !== 'www.hlx.live') {
         // keep only 1st and 2nd level domain
         innerHost = scriptHost.split('.')
@@ -194,22 +190,6 @@
       protocol,
       search,
     };
-  }
-
-  /**
-   * Returns the edit URL for a given location.
-   * @private
-   * @param {Location} location The location object
-   */
-  function getEditUrl({ pathname: path, href }) {
-    const file = path.split('/').pop() || 'index'; // use 'index' if no filename
-    let previewPath;
-    if (file.endsWith('.html')) {
-      previewPath = path.replace(/\.html$/, '.lnk');
-    } else if (!file.includes('.')) {
-      previewPath = `${path.endsWith(file) ? path : `${path}${file}`}.lnk`;
-    }
-    return new URL(previewPath, href).href;
   }
 
   /**
@@ -452,29 +432,11 @@
       id: 'preview',
       condition: (sidekick) => sidekick.isEditor() || sidekick.isHelix(),
       button: {
-<<<<<<< HEAD
         action: async (evt) => {
           if (evt.target.classList.contains('pressed')) {
             return;
           }
           await gotoEnv(sk, 'preview', evt.metaKey || evt.which === 2);
-=======
-        action: (evt) => {
-          const { config, location } = sk;
-          let url;
-          if (sk.isEditor()) {
-            const previewPath = `/hlx_${btoa(location.href).replace(/\+/, '-').replace(/\//, '_')}.lnk`;
-            url = `https://${config.ref}--${config.repo}--${config.owner}.hlx.page${previewPath}`;
-          } else {
-            const host = location.host === config.innerHost ? config.host : config.innerHost;
-            url = `https://${host}${location.pathname}`;
-          }
-          if (evt.metaKey || evt.which === 2) {
-            window.open(url);
-          } else {
-            window.location.href = url;
-          }
->>>>>>> 1a331167
         },
         isPressed: (sidekick) => sidekick.isInner(),
       },
@@ -486,7 +448,6 @@
       condition: (sidekick) => sidekick.config.outerHost
         && (sidekick.isEditor() || sidekick.isHelix()),
       button: {
-<<<<<<< HEAD
         action: async (evt) => {
           if (evt.target.classList.contains('pressed')) {
             return;
@@ -509,16 +470,6 @@
             return;
           }
           await gotoEnv(sk, 'prod', evt.metaKey || evt.which === 2);
-=======
-        action: (evt) => {
-          const { location } = sk;
-          const url = getEditUrl(location);
-          if (evt.metaKey || evt.which === 2) {
-            window.open(url);
-          } else {
-            window.location.href = url;
-          }
->>>>>>> 1a331167
         },
         isPressed: (sidekick) => sidekick.isProd(),
       },
@@ -678,7 +629,6 @@
     }
 
     /**
-<<<<<<< HEAD
      * Shows the sidekick.
      * @returns {Sidekick} The sidekick
      */
@@ -702,8 +652,6 @@
     }
 
     /**
-=======
->>>>>>> 1a331167
      * Shows/hides the sidekick.
      * @returns {Sidekick} The sidekick
      */
