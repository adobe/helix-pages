--- conflicted
+++ resolved
@@ -427,7 +427,6 @@
           if (evt.target.classList.contains('pressed')) {
             return;
           }
-<<<<<<< HEAD
           await gotoEnv(sk, 'preview', evt.metaKey || evt.which === 2);
         },
         isPressed: (sidekick) => sidekick.isInner(),
@@ -443,12 +442,6 @@
         action: async (evt) => {
           if (evt.target.classList.contains('pressed')) {
             return;
-=======
-          if (evt.metaKey || evt.which === 2) {
-            window.open(url);
-          } else {
-            window.location.href = url;
->>>>>>> 943eed09
           }
           await gotoEnv(sk, 'live', evt.metaKey || evt.which === 2);
         },
@@ -463,21 +456,11 @@
         && sidekick.config.host !== sidekick.config.outerHost
         && (sidekick.isEditor() || sidekick.isHelix()),
       button: {
-<<<<<<< HEAD
         action: async (evt) => {
           if (evt.target.classList.contains('pressed')) {
             return;
-=======
-        action: (evt) => {
-          const { location } = sk;
-          const url = getEditUrl(location);
-          if (evt.metaKey || evt.which === 2) {
-            window.open(url);
-          } else {
-            window.location.href = url;
->>>>>>> 943eed09
-          }
-          await gotoEnv(sk, 'live', evt.metaKey || evt.which === 2);
+          }
+          await gotoEnv(sk, 'prod', evt.metaKey || evt.which === 2);
         },
         isPressed: (sidekick) => sidekick.isProd(),
       },
@@ -502,10 +485,7 @@
           if (resp && resp.ok) {
             if (evt.metaKey || evt.which === 2) {
               window.open(window.location.href);
-<<<<<<< HEAD
-=======
               sk.hideModal();
->>>>>>> 943eed09
             } else {
               window.location.reload();
             }
@@ -550,10 +530,7 @@
             console.log(`redirecting to ${prodURL}`);
             if (evt.metaKey || evt.which === 2) {
               window.open(prodURL);
-<<<<<<< HEAD
-=======
               sk.hideModal();
->>>>>>> 943eed09
             } else {
               window.location.href = prodURL;
             }
