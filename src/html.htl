--- conflicted
+++ resolved
@@ -7,13 +7,8 @@
 <body>
   <!--  header -->
   <header><esi:include src="/header.plain.html" onerror="continue"/></header>
-<<<<<<< HEAD
   <!--  main content -->
-  <main>${content.document.body.innerHTML @ context = 'unsafe'}</main>
-=======
-  <!--  content -->
-  ${content.document.body}
->>>>>>> 426b2b0a
+  <main>${content.document.body}</main>
   <!--  footer -->
   <footer><esi:include src="/footer.plain.html"  onerror="continue"/></footer>
 </body>
