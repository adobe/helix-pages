--- conflicted
+++ resolved
@@ -265,17 +265,14 @@
     meta.tags = toList(meta.tags);
   }
 
-<<<<<<< HEAD
   // complete metadata with insights from content
-=======
-  // content.title is not correct if the h1 is in a page-block since the pipeline
-  // only respects the heading nodes in the mdast
-  const $title = document.querySelector('body > div h1');
-  if ($title) {
-    content.title = $title.textContent;
-  }
->>>>>>> 86c1fb60
   if (!meta.title) {
+    // content.title is not correct if the h1 is in a page-block since the pipeline
+    // only respects the heading nodes in the mdast
+    const $title = document.querySelector('body > div h1');
+    if ($title) {
+      content.title = $title.textContent;
+    }
     meta.title = content.title;
   }
   if (!meta.description) {
