/*
 * Copyright 2021 Adobe. All rights reserved.
 * This file is licensed to you under the Apache License, Version 2.0 (the "License");
 * you may not use this file except in compliance with the License. You may obtain a copy
 * of the License at http://www.apache.org/licenses/LICENSE-2.0
 *
 * Unless required by applicable law or agreed to in writing, software distributed under
 * the License is distributed on an "AS IS" BASIS, WITHOUT WARRANTIES OR REPRESENTATIONS
 * OF ANY KIND, either express or implied. See the License for the specific language
 * governing permissions and limitations under the License.
 */
<<<<<<< HEAD
const minimatch = require('minimatch');
const { getAbsoluteUrl } = require('./utils.js');
=======
const { resolve } = require('url');
const { getAbsoluteUrl, optimizeImageURL } = require('./utils.js');
>>>>>>> 18e5ff3a

/**
 * Converts all non-valid characters to `-`.
 * @param {string} text input text
 * @returns {string} the meta name
 */
function toMetaName(text) {
  return text
    .toLowerCase()
    .replace(/[^0-9a-z:_]/gi, '-');
}

/**
 * Cleans up comma-separated string lists and returns an array.
 * @param {string} list A comma-separated list
 * @returns {string[]} The clean list
 */
function toList(list) {
  return list
    .split(',')
    .map((key) => key.trim())
    .filter((key) => !!key);
}

/**
 * Extracts the URL path from the request.
 * @param {object} request The request
 * @returns {string} The path
 */
function getPath({ headers = {}, url }) {
  return headers['x-old-url'] || url;
}

/**
 * Returns the config from a block element as object with key/value pairs.
 * @param {HTMLDivElement} $block The block element
 * @returns {object} The block config
 */
function readBlockConfig($block) {
  if (!$block) {
    return {};
  }
  const config = {};
  $block.querySelectorAll(':scope>div').forEach(($row) => {
    if ($row.children && $row.children[1]) {
      const name = toMetaName($row.children[0].textContent);
      if (name) {
        let value;
        if ($row.children[1].hasChildNodes() && $row.children[1].firstElementChild) {
          // check for multiple paragraph or a list
          let childNodes;
          const { tagName } = $row.children[1].firstElementChild;
          if (tagName === 'P') {
            // contains a list of <p> paragraphs
            childNodes = $row.children[1].childNodes;
          } else if (tagName === 'UL' || tagName === 'OL') {
            // contains a list
            childNodes = $row.children[1].children[0].childNodes;
          }

          if (childNodes) {
            value = '';
            childNodes.forEach((child) => {
              value += `${child.textContent}, `;
            });
            value = value.substring(0, value.length - 2);
          }
        }

        if (!value) {
          // for text content only
          value = $row.children[1].textContent.trim().replace(/ {3}/g, ',');
        }

        if (!value) {
          // check for value inside link
          const $a = $row.children[1].querySelector('a');
          if ($a) {
            value = $a.getAttribute('href');
          }
        }
        if (!value) {
          // check for value inside img
          const $img = $row.children[1].querySelector('img');
          if ($img) {
            // strip query string
            value = $img.getAttribute('src');
          }
        }
        if (value) {
          // only keep non-empty value
          config[name] = value;
        }
      }
    }
  });
  return config;
}

/**
 * Looks for metadata from a spreadsheet.
 * @param {string} url The request URL
 * @param {object} action The action
 * @return {object} The metadata
 */
async function getGlobalMetadata(url, action) {
  const { logger: log, downloader } = action;
  let metaRules = [];
  const metaTask = downloader.getTaskById('metadata');
  if (!metaTask) {
    log.info('no external metadata. no metadata task scheduled.');
    return {};
  }
  const res = await metaTask;
  if (res.status === 200) {
    let json = JSON.parse(res.body);
    if (typeof json.data === 'object') {
      json = json.data;
    }
    if (!(json instanceof Array)) {
      throw new Error('data must be an array');
    }
    metaRules = json.map((entry) => {
      // lowercase all keys
      const lcEntry = {};
      Object.keys(entry).forEach((key) => {
        lcEntry[key.toLowerCase()] = entry[key];
      });
      return lcEntry;
    });
  }
  const metaConfig = {};
  metaRules.forEach(({ url: glob, ...config }) => {
    if (typeof glob !== 'string') {
      return;
    }
    if (minimatch(url, glob)) {
      Object.assign(metaConfig, config);
    }
  });
  return metaConfig;
}

/**
 * Looks for metadata in the document.
 * @param {HTMLDocument} document The document
 * @return {object} The metadata
 */
function getLocalMetadata(document) {
  let metaConfig = {};
  const metaBlock = document.querySelector('body div.metadata');
  if (metaBlock) {
    metaConfig = readBlockConfig(metaBlock);
    metaBlock.remove();
  }
  return metaConfig;
}

/**
 * Adds image optimization parameters suitable for meta images to a URL.
 * @param {string} pagePath The path of the requested page
 * @param {string} imgUrl The image URL
 * @returns The optimized image URL
 */
function optimizeMetaImage(pagePath, imgUrl) {
  if (typeof imgUrl !== 'string') {
    return null;
  }
  const src = resolve(pagePath, imgUrl);
  if (src.startsWith('/')) {
    return optimizeImageURL(src, 1200, 'pjpg');
  }
  return src;
}

/**
 * Looks for a default meta image (JPG) in the GitHub repository
 * and defaults to PNG version.
 * @param action The action
 * @return The path to the default meta image
 */
async function getDefaultMetaImage(action) {
  if (action) {
    const { request, downloader } = action;
    const {
      owner, repo, ref,
    } = request.params || {};
    const path = '/default-meta-image.jpg';
    const res = await downloader.fetchGithub({
      owner,
      repo,
      ref,
      path,
      errorOn404: false,
    });
    if (res.status === 200) {
      return path;
    }
  }
  return '/default-meta-image.png';
}

/**
 * Extracts the metadata and stores it in the content meta
 * @param {object} context The current context of processing pipeline
 * @param {object} action The action
 */
async function extractMetaData(context, action) {
  const { request, content } = context;
  const { document } = content;
  const { url } = request;

  const { meta = {} } = content;
  content.meta = meta;

  // extract global metadata from spreadsheet, and overlay
  // with local metadata from document
  const metaConfig = Object.assign(
    await getGlobalMetadata(getPath(request), action),
    getLocalMetadata(document),
  );

  // first process supported metadata properties
  [
    'title',
    'description',
    'keywords',
    'tags',
    'image',
  ].forEach((name) => {
    if (metaConfig[name]) {
      meta[name] = metaConfig[name];
      delete metaConfig[name];
    }
  });
  if (Object.keys(metaConfig).length > 0) {
    // add rest to meta.custom
    meta.custom = Object.keys(metaConfig).map((name) => ({
      name: toMetaName(name),
      value: metaConfig[name],
      property: name.includes(':'),
    }));
  }

  if (meta.keywords) {
    meta.keywords = toList(meta.keywords).join(', ');
  }
  if (meta.tags) {
    meta.tags = toList(meta.tags);
  }

  // complete metadata with insights from content
  if (!meta.title) {
    // content.title is not correct if the h1 is in a page-block since the pipeline
    // only respects the heading nodes in the mdast
    const $title = document.querySelector('body > div h1');
    if ($title) {
      content.title = $title.textContent;
    }
    meta.title = content.title;
  }
  if (!meta.description) {
    // description: text from paragraphs with 10 or more words
    let desc = [];
    document.querySelectorAll('div > p').forEach((p) => {
      if (desc.length === 0) {
        const words = p.textContent.trim().split(/\s+/);
        if (words.length >= 10) {
          desc = desc.concat(words);
        }
      }
    });
    meta.description = `${desc.slice(0, 25).join(' ')}${desc.length > 25 ? ' ...' : ''}`;
  }
  meta.url = getAbsoluteUrl(request.headers, getPath(request));

  // content.image is not correct if the first image is in a page-block. since the pipeline
  // only respects the image nodes in the mdast
  const $hero = document.querySelector('body > div img');
  if ($hero) {
    content.image = $hero.src;
  }

  meta.image = getAbsoluteUrl(request.headers,
    optimizeMetaImage(url, meta.image || content.image || await getDefaultMetaImage(action)));
}

module.exports = extractMetaData;<|MERGE_RESOLUTION|>--- conflicted
+++ resolved
@@ -9,13 +9,9 @@
  * OF ANY KIND, either express or implied. See the License for the specific language
  * governing permissions and limitations under the License.
  */
-<<<<<<< HEAD
 const minimatch = require('minimatch');
-const { getAbsoluteUrl } = require('./utils.js');
-=======
 const { resolve } = require('url');
 const { getAbsoluteUrl, optimizeImageURL } = require('./utils.js');
->>>>>>> 18e5ff3a
 
 /**
  * Converts all non-valid characters to `-`.
