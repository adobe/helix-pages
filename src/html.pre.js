--- conflicted
+++ resolved
@@ -9,27 +9,7 @@
  * OF ANY KIND, either express or implied. See the License for the specific language
  * governing permissions and limitations under the License.
  */
-<<<<<<< HEAD
-const { getAbsoluteUrl } = require('./utils.js');
-=======
 const { getAbsoluteUrl, wrapContent } = require('./utils.js');
->>>>>>> 51c8bb37
-
-/**
- * Wraps nodes with a new parent node.
- * @param {array} nodes The nodes to wrap
- * @param {node} newparent The new parent node
- */
-function wrapNodes(newparent, nodes) {
-  nodes.forEach((el) => {
-    newparent.appendChild(el.cloneNode(true));
-    if (newparent.children.length !== 1) {
-      el.parentNode.removeChild(el);
-    } else {
-      el.parentNode.replaceChild(newparent, el);
-    }
-  });
-}
 
 /**
  * The 'pre' function that is executed before the HTML is rendered
@@ -41,7 +21,6 @@
   const { document } = content;
   const $sections = document.querySelectorAll('body > div');
 
-<<<<<<< HEAD
   // Expose the html & body attributes so they can be used in the HTL
   [document.documentElement, document.body].forEach((el) => {
     el.attributesMap = [...el.attributes].reduce((map, attr) => {
@@ -50,8 +29,6 @@
     }, {});
   });
 
-=======
->>>>>>> 51c8bb37
   // if there are no sections wrap everything in a div
   // with appropriate class names from meta
   if ($sections.length === 0) {
@@ -61,11 +38,7 @@
         div.classList.add(c.trim());
       });
     }
-<<<<<<< HEAD
-    wrapNodes(div, document.body.childNodes);
-=======
     wrapContent(div, document.body);
->>>>>>> 51c8bb37
   }
 
   // ensure content.data is present
