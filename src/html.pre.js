/*
 * Copyright 2019 Adobe. All rights reserved.
 * This file is licensed to you under the Apache License, Version 2.0 (the "License");
 * you may not use this file except in compliance with the License. You may obtain a copy
 * of the License at http://www.apache.org/licenses/LICENSE-2.0
 *
 * Unless required by applicable law or agreed to in writing, software distributed under
 * the License is distributed on an "AS IS" BASIS, WITHOUT WARRANTIES OR REPRESENTATIONS
 * OF ANY KIND, either express or implied. See the License for the specific language
 * governing permissions and limitations under the License.
 */
const { getAbsoluteUrl } = require('./utils.js');

/**
 * Wraps nodes with a new parent node.
 * @param {array} nodes The nodes to wrap
 * @param {node} newparent The new parent node
 */
function wrapNodes(newparent, nodes) {
  nodes.forEach((el) => {
    newparent.appendChild(el.cloneNode(true));
    if (newparent.children.length !== 1) {
      el.parentNode.removeChild(el);
    } else {
      el.parentNode.replaceChild(newparent, el);
    }
  });
}

/**
 * The 'pre' function that is executed before the HTML is rendered
 * @param context The current context of processing pipeline
 * @param context.content The content
 */
function pre(context) {
  const { request, content } = context;
  const { document } = content;
<<<<<<< HEAD
  const $sections = document.querySelectorAll('body > div');
=======
  const $ = jquery(document.defaultView);

  // Expose the html & body attributes so they can be used in the HTL
  [document.documentElement, document.body].forEach((el) => {
    el.attributesMap = [...el.attributes].reduce((map, attr) => {
      map[attr.name] = attr.value;
      return map;
    }, {});
  });

  let $sections = $(document.body).children('div');
>>>>>>> b55ab61b

  // if there are no sections wrap everything in a div
  // with appropriate class names from meta
  if ($sections.length === 0) {
    const div = document.createElement('div');
    if (context.content.meta && context.content.meta.class) {
      context.content.meta.class.split(',').forEach((c) => {
        div.classList.add(c.trim());
      });
    }
<<<<<<< HEAD
    wrapNodes(div, document.body.childNodes);
=======
    $(document.body).children().wrapAll(div);
    $sections = $(document.body).children('div');
>>>>>>> b55ab61b
  }

  // ensure content.data is present
  content.data = content.data || {};

  // extract metadata
  const { meta = {} } = content;
  // description: text from paragraphs with 10 or more words
  let desc = [];
  document.querySelectorAll('div > p').forEach((p) => {
    if (desc.length === 0) {
      const words = p.innerHTML.trim().split(/\s+/);
      if (words.length >= 10) {
        desc = desc.concat(words);
      }
    }
  });
  meta.description = `${desc.slice(0, 25).join(' ')}${desc.length > 25 ? ' ...' : ''}`;
  meta.url = getAbsoluteUrl(request.headers, request.url);
  meta.imageUrl = getAbsoluteUrl(request.headers, content.image || '/default-meta-image.png');
}

module.exports.pre = pre;<|MERGE_RESOLUTION|>--- conflicted
+++ resolved
@@ -35,10 +35,7 @@
 function pre(context) {
   const { request, content } = context;
   const { document } = content;
-<<<<<<< HEAD
   const $sections = document.querySelectorAll('body > div');
-=======
-  const $ = jquery(document.defaultView);
 
   // Expose the html & body attributes so they can be used in the HTL
   [document.documentElement, document.body].forEach((el) => {
@@ -47,9 +44,6 @@
       return map;
     }, {});
   });
-
-  let $sections = $(document.body).children('div');
->>>>>>> b55ab61b
 
   // if there are no sections wrap everything in a div
   // with appropriate class names from meta
@@ -60,12 +54,7 @@
         div.classList.add(c.trim());
       });
     }
-<<<<<<< HEAD
     wrapNodes(div, document.body.childNodes);
-=======
-    $(document.body).children().wrapAll(div);
-    $sections = $(document.body).children('div');
->>>>>>> b55ab61b
   }
 
   // ensure content.data is present
