/*
 * Copyright 2020 Adobe. All rights reserved.
 * This file is licensed to you under the Apache License, Version 2.0 (the "License");
 * you may not use this file except in compliance with the License. You may obtain a copy
 * of the License at http://www.apache.org/licenses/LICENSE-2.0
 *
 * Unless required by applicable law or agreed to in writing, software distributed under
 * the License is distributed on an "AS IS" BASIS, WITHOUT WARRANTIES OR REPRESENTATIONS
 * OF ANY KIND, either express or implied. See the License for the specific language
 * governing permissions and limitations under the License.
 */
/* global describe, it */
const assert = require('assert');
const { logging } = require('@adobe/helix-testutils');
const { JSDOM } = require('jsdom');

const { pre } = require('../../src/html.pre.js');

const request = {
  headers: {
    host: 'foo.bar',
    'hlx-forwarded-host': 'www.foo.bar, foo-baz.hlx.page',
  },
  url: '/foo/bar/baz.html',
};
const action = {
  request: {
    owner: 'test',
    repo: 'test',
    ref: 'main',
  },
  downloader: {
    fetchGithub: async () => ({ status: 200 }),
    fetch: async () => {},
    getTaskById: async () => ({ status: 404 }),
  },
  logger: logging.createTestLogger({ level: 'debug' }),
};

describe('Testing pre requirements for main function', () => {
  it('Exports pre', () => {
    assert.ok(pre);
  });

  it('pre is a function', () => {
    assert.strictEqual('function', typeof pre);
  });
});

describe('Testing pre.js', () => {
  it('Body content is wrapped in a div', async () => {
    const dom = new JSDOM('<html><head><title>Foo</title></head><body><h1>Title</h1></body></html>');
    const context = {
      content: {
        document: dom.window.document,
      },
      request,
    };
    await pre(context, action);

    const div = dom.window.document.querySelector('div');
    assert.ok(div, 'A div must have been added');
    assert.strictEqual(div.innerHTML, '<h1>Title</h1>');
  });

  it('Multiline and text node body content is wrapped in a div', async () => {
    const dom = new JSDOM(`<html><head><title>Foo</title></head><body>
      <h1>Title</h1>
      This is a text.
    </body></html>`);
    const context = {
      content: {
        document: dom.window.document,
      },
      request,
    };
    await pre(context, action);

    const div = dom.window.document.querySelector('div');
    assert.ok(div !== null, 'A div must have been added');
    assert.strictEqual(dom.window.document.body.childNodes.length, 1, 'Body must have only one child');
    assert.strictEqual(div.innerHTML, `
      <h1>Title</h1>
      This is a text.
    `);
  });

  it('Div is wrapped with class name', async () => {
    const dom = new JSDOM('<html><head><title>Foo</title></head><body><h1>Title</h1></body></html>');
    const context = {
      content: {
        document: dom.window.document,
        meta: {
          class: 'customcssclass',
        },
      },
      request,
    };
    await pre(context, action);

    const div = dom.window.document.querySelector('div');
    assert.ok(div.classList.contains('customcssclass'));
  });

  it('Div is wrapped with multiple class names', async () => {
    const dom = new JSDOM('<html><head><title>Foo</title></head><body><h1>Title</h1></body></html>');
    const context = {
      content: {
        document: dom.window.document,
        meta: {
          class: 'customcssclass, customcssclass2',
        },
      },
      request,
    };
    await pre(context, action);

    const div = dom.window.document.querySelector('div');
    assert.ok(div.classList.contains('customcssclass'));
    assert.ok(div.classList.contains('customcssclass2'));
  });

  it('Div is wrapped with multiple class names even when space separated', async () => {
    const dom = new JSDOM('<html><head><title>Foo</title></head><body><h1>Title</h1></body></html>');
    const context = {
      content: {
        document: dom.window.document,
        meta: {
          class: 'customcssclass customcssclass2',
        },
      },
      request,
    };
    await pre(context, action);

    const div = dom.window.document.querySelector('div');
    assert.ok(div.classList.contains('customcssclass'));
    assert.ok(div.classList.contains('customcssclass2'));
  });

  it('Section divs are left alone', async () => {
    const dom = new JSDOM('<html><head><title>Foo</title></head><body><div class="customcssclass"><h1>Title</h1></div></body></html>');
    const context = {
      content: {
        document: dom.window.document,
      },
      request,
    };
    await pre(context, action);

    const div = dom.window.document.querySelector('div');
    assert.ok(div.classList.contains('customcssclass'));
  });

  it('Image tags get transformed to picture tags', async () => {
    const dom = new JSDOM('<html><head><title>Foo</title></head><body><div><img src="./media_dd76df9c9b121fec5f1b6bc39481247a1f756139.png"></div></body></html>');
    const context = {
      content: {
        document: dom.window.document,
      },
      request,
    };
    await pre(context, action);
    const { documentElement: doc } = context.content.document;
    assert.ok(doc.querySelector('picture'), 'Picture tag missing');
    assert.strictEqual(
      doc.querySelector('picture').innerHTML,
      '<source media="(max-width: 400px)" srcset="./media_dd76df9c9b121fec5f1b6bc39481247a1f756139.png?width=750&amp;auto=webp&amp;format=pjpg&amp;optimize=medium"><img src="./media_dd76df9c9b121fec5f1b6bc39481247a1f756139.png?width=2000&amp;auto=webp&amp;format=pjpg&amp;optimize=medium" loading="eager">',
      'Image tag not transformed correctly',
    );
  });

  it('Meta data is extracted from content', async () => {
    const dom = new JSDOM(`
    <div class="metadata">
      <div>
        <div>Title</div><div>Foo Bar</div>
      </div>
      <div>
        <div>Description</div><div>Lorem ipsum dolor sit amet</div>
      </div>
      <div>
        <div>Keywords</div><div>Foo, Bar, Baz</div>
      </div>
      <div>
        <div>Image</div><div>https://foo.bar/baz.jpg</div>
      </div>
    </div>
    <div>
      <p>Lorem ipsum dolor sit amet, consectetuer adipiscing elit, sed diam nonummy nibh.</p>
    </div>
    `);
    const context = {
      content: {
        document: dom.window.document,
        meta: {},
      },
      request,
    };
    await pre(context, action);

    assert.strictEqual(context.content.meta.title, 'Foo Bar');
    assert.strictEqual(context.content.meta.description, 'Lorem ipsum dolor sit amet');
    assert.deepStrictEqual(context.content.meta.keywords, 'Foo, Bar, Baz');
    assert.strictEqual(context.content.meta.image, 'https://foo.bar/baz.jpg');
    assert.ok(!context.content.document.querySelector('.metadata'), 'Metadata block not removed');
  });

  it('Meta keywords and tags can be comma- and/or line-separated', async () => {
    const dom = new JSDOM(`
    <div class="metadata">
      <div>
        <div>Keywords</div>
        <div>Foo, ,,Bar, Baz   One   Two   Three</div>
      </div>
      <div>
        <div>Tags</div>
        <div>Foo, Bar, Baz   One      Two   Three</div>
      </div>
    </div>
    `);
    const context = {
      content: {
        document: dom.window.document,
        meta: {},
      },
      request,
    };
    await pre(context, action);

    assert.strictEqual(context.content.meta.keywords, 'Foo, Bar, Baz, One, Two, Three');
    assert.deepStrictEqual(context.content.meta.tags, ['Foo', 'Bar', 'Baz', 'One', 'Two', 'Three']);
  });

  it('Custom meta data is preserved', async () => {
    const dom = new JSDOM(`
    <div class="metadata">
      <div>
        <div>Foo</div>
        <div>Bar</div>
      </div>
      <div>
        <div>og:locale</div>
        <div>en_UK</div>
      </div>
    </div>
    `);
    const context = {
      content: {
        document: dom.window.document,
        meta: {},
      },
      request,
    };
    await pre(context, action);

    // eslint-disable-next-line no-underscore-dangle
    assert.deepStrictEqual(context.content.meta.custom, [
      { name: 'foo', value: 'Bar', property: false },
      { name: 'og:locale', value: 'en_UK', property: true },
    ]);
  });

<<<<<<< HEAD
  it('Meta image is extracted from link', async () => {
=======
  it('Meta title is extracted from block', () => {
    const dom = new JSDOM(`
    <div class="foo">
      <div>
        <div><h1>This is the title</h1></div>
      </div>
    </div>
    <div>This is not the title</div>
    `);
    const context = {
      content: {
        document: dom.window.document,
        title: 'This is not the title',
        meta: {},
      },
      request,
    };
    pre(context, action);

    assert.strictEqual(context.content.meta.title, 'This is the title');
  });

  it('Meta image is extracted from link', () => {
>>>>>>> 86c1fb60
    const dom = new JSDOM(`
    <div class="metadata">
      <div><div>Image</div><div><a href="https://foo.bar/baz.jpg"></a></div></div>
    </div>
    `);
    const context = {
      content: {
        document: dom.window.document,
        image: 'https://foo.bar/baz.jpg',
        meta: {},
      },
      request,
    };
    await pre(context, action);

    assert.strictEqual(context.content.meta.image, 'https://foo.bar/baz.jpg');
    assert.ok(!context.content.document.querySelector('.metadata'), 'Metadata block not removed');
  });

  it('Meta image is extracted from image tag and optimized', async () => {
    const expectedUrl = 'https://www.foo.bar/foo/bar/media_d6675ca179a0837756ceebe7f93aba2f14dabde.jpeg?auto=webp&format=pjpg&optimize=medium&width=1200';
    const dom = new JSDOM(`
    <div class="metadata">
      <div>
        <div>Image</div>
        <div>
          <picture>
            <source media="(max-width: 400px)" srcset="./media_d6675ca179a0837756ceebe7f93aba2f14dabde.jpeg?width=750&amp;format=webply&amp;optimize=medium">
            <img src="./media_d6675ca179a0837756ceebe7f93aba2f14dabde.jpeg?width=2000&amp;format=webply&amp;optimize=medium" alt="" loading="eager">
          </picture>
        </div>
      </div>
    </div>
    `);
    const context = {
      content: {
        document: dom.window.document,
        image: 'https://foo.bar/baz.jpg',
        meta: {},
      },
      request,
    };
    await pre(context, action);

    assert.strictEqual(context.content.meta.image, expectedUrl);
    assert.ok(!context.content.document.querySelector('.metadata'), 'Metadata block not removed');
  });

  it('Meta description is extracted from first <p> with 10 or more words', async () => {
    const lt10Words = 'Lorem ipsum dolor sit amet.';
    const gt10Words = 'Lorem ipsum dolor sit amet, consectetuer adipiscing elit, sed diam nonummy nibh euismod tincidunt ut laoreet dolore magna aliquam erat volutpat.';
    const dom = new JSDOM(`
    <html>
      <head>
        <title>Foo</title>
      </head>
      <body>
        <div><h1>Title</h1></div>
        <div><p>${lt10Words}</p></div>
        <div><p>${gt10Words}</p></div>
      </body>
    </html>`);
    const context = {
      content: {
        document: dom.window.document,
        meta: {},
      },
      request,
    };
    await pre(context, action);

    assert.ok(context.content.meta.description);
    assert.strictEqual(context.content.meta.description, gt10Words);
  });

  it('Meta description is truncated after 25 words', async () => {
    const desc = 'Lorem ipsum dolor sit amet, consectetuer adipiscing elit, sed diam nonummy nibh euismod tincidunt ut laoreet dolore magna aliquam erat volutpat. Ut wisi enim ad minim veniam, quis nostrud exerci tation ullamcorper suscipit lobortis nisl ut aliquip ex ea commodo consequat.';
    const dom = new JSDOM(`
    <html>
      <head>
        <title>Foo</title>
      </head>
      <body>
        <div><p>${desc}</p></div>
      </body>
    </html>
    `);
    const context = {
      content: {
        document: dom.window.document,
        meta: {},
      },
      request,
    };
    await pre(context, action);

    assert.strictEqual(context.content.meta.description.split(' ').length, 26); // 25 words + ...
    assert.ok(context.content.meta.description.endsWith('...'));
  });

  it('Meta description does not contain markup', async () => {
    const dom = new JSDOM(`
    <html>
      <head>
        <title>Foo</title>
      </head>
      <body>
        <div><p>Lorem ipsum <b>dolor</b> sit <a href="https://www.hlx.page/">amet</a>, consectetuer adipiscing elit, sed diam nonummy nibh.</p></div>
      </body>
    </html>
    `);
    const context = {
      content: {
        document: dom.window.document,
        meta: {},
      },
      request,
    };
    await pre(context, action);

    assert.strictEqual(context.content.meta.description, 'Lorem ipsum dolor sit amet, consectetuer adipiscing elit, sed diam nonummy nibh.'); // 25 words + ...
  });

  it('Meta url uses hlx-forwarded-host header if available', async () => {
    const dom = new JSDOM('<html></html>');
    const context = {
      content: {
        document: dom.window.document,
        meta: {},
      },
      request,
    };
    await pre(context, action);

    assert.strictEqual(context.content.meta.url, 'https://www.foo.bar/foo/bar/baz.html');
  });

  it('Meta url uses host header if no hlx-forwarded-host available', async () => {
    const req = {
      ...request,
      headers: {
        ...request.headers,
        'hlx-forwarded-host': undefined,
      },
    };
    const dom = new JSDOM('<html><head><title>Foo</title></head><body></body></html');
    const context = {
      content: {
        document: dom.window.document,
        meta: {},
      },
      request: req,
    };
    await pre(context, action);

    assert.strictEqual(context.content.meta.url, 'https://foo.bar/foo/bar/baz.html');
  });

  it('Meta url does not enforce html extension', async () => {
    const noExtRequest = {
      ...request,
      url: '/foo/bar/baz',
      headers: {
        ...request.headers,
        'x-old-url': '/foo/bar/baz',
      },
    };
    const dom = new JSDOM('<html></html>');
    const context = {
      content: {
        document: dom.window.document,
        meta: {},
      },
      request: noExtRequest,
    };
    await pre(context, action);

    assert.strictEqual(context.content.meta.url, 'https://www.foo.bar/foo/bar/baz');
  });

  it('Meta image uses absolute content.image', async () => {
    const dom = new JSDOM('<html></html');
    const context = {
      content: {
        document: dom.window.document,
        image: 'https://foo.bar/baz.jpg',
        meta: {},
      },
      request,
    };
    await pre(context, action);

    assert.strictEqual(context.content.meta.image, context.content.image);
  });

  it('Meta image uses and optimizes relative content.image as absolute URL', async () => {
    const expectedUrl = 'https://www.foo.bar/foo/bar/media_d6675ca179a0837756ceebe7f93aba2f14dabde.jpeg?auto=webp&format=pjpg&optimize=medium&width=1200';
    const dom = new JSDOM('<html></html>');
    const context = {
      content: {
        document: dom.window.document,
        image: './media_d6675ca179a0837756ceebe7f93aba2f14dabde.jpeg',
        meta: {},
      },
      request,
    };
    await pre(context, action);

    assert.strictEqual(context.content.meta.image, expectedUrl);
  });

  it('Meta image uses JPG from repo if no content.image available', async () => {
    const dom = new JSDOM('<html></html>');
    const context = {
      content: {
        document: dom.window.document,
        meta: {},
      },
      request,
    };
    await pre(context, action);

    assert.strictEqual(context.content.meta.image, 'https://www.foo.bar/default-meta-image.jpg?auto=webp&format=pjpg&optimize=medium&width=1200');
  });

  it('Meta image uses default meta image if neither content.image nor JPG from repo available', async () => {
    const dom = new JSDOM('<html></html>');
    const context = {
      content: {
        document: dom.window.document,
        meta: {},
      },
      request,
    };
    await pre(context, {
      ...action,
      downloader: {
        ...action.downloader,
        fetchGithub: async () => ({ status: 404 }),
      },
    });

    assert.strictEqual(context.content.meta.image, 'https://www.foo.bar/default-meta-image.png?auto=webp&format=pjpg&optimize=medium&width=1200');
  });

  it('Exposes body attributes as a map to be consumed in the HTL', async () => {
    const dom = new JSDOM(
      `<html class="foo" bar="baz" data-qux="corge">
        <body class="grault" garply="waldo" data-fred="plugh">
          <div class="default">
            <h1>Grault</h1>
            <p>Garply</p>
          </div>
        </body>
      </html>`,
    );
    const context = {
      content: {
        document: dom.window.document,
      },
      request,
    };
    await pre(context, action);

    assert.deepStrictEqual(dom.window.document.documentElement.attributesMap, {
      class: 'foo',
      bar: 'baz',
      'data-qux': 'corge',
    });
    assert.deepStrictEqual(dom.window.document.body.attributesMap, {
      class: 'grault',
      garply: 'waldo',
      'data-fred': 'plugh',
    });
  });
});<|MERGE_RESOLUTION|>--- conflicted
+++ resolved
@@ -261,9 +261,6 @@
     ]);
   });
 
-<<<<<<< HEAD
-  it('Meta image is extracted from link', async () => {
-=======
   it('Meta title is extracted from block', () => {
     const dom = new JSDOM(`
     <div class="foo">
@@ -287,7 +284,6 @@
   });
 
   it('Meta image is extracted from link', () => {
->>>>>>> 86c1fb60
     const dom = new JSDOM(`
     <div class="metadata">
       <div><div>Image</div><div><a href="https://foo.bar/baz.jpg"></a></div></div>
