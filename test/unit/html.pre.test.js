/*
 * Copyright 2020 Adobe. All rights reserved.
 * This file is licensed to you under the Apache License, Version 2.0 (the "License");
 * you may not use this file except in compliance with the License. You may obtain a copy
 * of the License at http://www.apache.org/licenses/LICENSE-2.0
 *
 * Unless required by applicable law or agreed to in writing, software distributed under
 * the License is distributed on an "AS IS" BASIS, WITHOUT WARRANTIES OR REPRESENTATIONS
 * OF ANY KIND, either express or implied. See the License for the specific language
 * governing permissions and limitations under the License.
 */
/* global describe, it */
const assert = require('assert');
const { JSDOM } = require('jsdom');

const { pre } = require('../../src/html.pre.js');

const request = {
  headers: {
    host: 'foo.bar',
    'hlx-forwarded-host': 'www.foo.bar, foo-baz.hlx.page',
  },
  url: '/foo/bar/baz.html',
};
const action = {
  request: {
    owner: 'test',
    repo: 'test',
    ref: 'main',
  },
  downloader: {
    fetchGithub: async () => ({ status: 200 }),
  },
};

describe('Testing pre requirements for main function', () => {
  it('Exports pre', () => {
    assert.ok(pre);
  });

  it('pre is a function', () => {
    assert.strictEqual('function', typeof pre);
  });
});

describe('Testing pre.js', () => {
  it('Body content is wrapped in a div', () => {
    const dom = new JSDOM('<html><head><title>Foo</title></head><body><h1>Title</h1></body></html>');
    const context = {
      content: {
        document: dom.window.document,
      },
      request,
    };
    pre(context, action);

    const div = dom.window.document.querySelector('div');
    assert.ok(div, 'A div must have been added');
    assert.strictEqual(div.innerHTML, '<h1>Title</h1>');
  });

  it('Multiline and text node body content is wrapped in a div', () => {
    const dom = new JSDOM(`<html><head><title>Foo</title></head><body>
      <h1>Title</h1>
      This is a text.
    </body></html>`);
    const context = {
      content: {
        document: dom.window.document,
      },
      request,
    };
    pre(context, action);

    const div = dom.window.document.querySelector('div');
    assert.ok(div !== null, 'A div must have been added');
    assert.strictEqual(dom.window.document.body.childNodes.length, 1, 'Body must have only one child');
    assert.strictEqual(div.innerHTML, `
      <h1>Title</h1>
      This is a text.
    `);
  });

  it('Div is wrapped with class name', () => {
    const dom = new JSDOM('<html><head><title>Foo</title></head><body><h1>Title</h1></body></html>');
    const context = {
      content: {
        document: dom.window.document,
        meta: {
          class: 'customcssclass',
        },
      },
      request,
    };
    pre(context, action);

    const div = dom.window.document.querySelector('div');
    assert.ok(div.classList.contains('customcssclass'));
  });

  it('Div is wrapped with multiple class names', () => {
    const dom = new JSDOM('<html><head><title>Foo</title></head><body><h1>Title</h1></body></html>');
    const context = {
      content: {
        document: dom.window.document,
        meta: {
          class: 'customcssclass, customcssclass2',
        },
      },
      request,
    };
    pre(context, action);

    const div = dom.window.document.querySelector('div');
    assert.ok(div.classList.contains('customcssclass'));
    assert.ok(div.classList.contains('customcssclass2'));
  });

  it('Div is wrapped with multiple class names even when space separated', () => {
    const dom = new JSDOM('<html><head><title>Foo</title></head><body><h1>Title</h1></body></html>');
    const context = {
      content: {
        document: dom.window.document,
        meta: {
          class: 'customcssclass customcssclass2',
        },
      },
      request,
    };
    pre(context, action);

    const div = dom.window.document.querySelector('div');
    assert.ok(div.classList.contains('customcssclass'));
    assert.ok(div.classList.contains('customcssclass2'));
  });

  it('Section divs are left alone', () => {
    const dom = new JSDOM('<html><head><title>Foo</title></head><body><div class="customcssclass"><h1>Title</h1></div></body></html>');
    const context = {
      content: {
        document: dom.window.document,
      },
      request,
    };
    pre(context, action);

    const div = dom.window.document.querySelector('div');
    assert.ok(div.classList.contains('customcssclass'));
  });

<<<<<<< HEAD
  it('Image tags get transformed to picture tags', () => {
    const dom = new JSDOM('<html><head><title>Foo</title></head><body><div><img src="./media_dd76df9c9b121fec5f1b6bc39481247a1f756139.png"></div></body></html>');
    const context = {
      content: {
        document: dom.window.document,
      },
      request,
    };
    pre(context, action);
    const { documentElement: doc } = context.content.document;
    assert.ok(doc.querySelector('picture'), 'Picture tag missing');
    assert.strictEqual(
      doc.querySelector('picture').innerHTML,
      '<source media="(max-width: 400px)" srcset="./media_dd76df9c9b121fec5f1b6bc39481247a1f756139.png?width=750&amp;format=webply&amp;optimize=medium"><img src="./media_dd76df9c9b121fec5f1b6bc39481247a1f756139.png?width=2000&amp;format=webply&amp;optimize=medium" loading="eager">',
      'Image tag not transformed correctly',
    );
  });

  it('Meta data is extracted from content', () => {
    const dom = new JSDOM(`
    <div class="metadata">
      <div>
        <div>Title</div><div>Foo Bar</div>
      </div>
      <div>
        <div>Description</div><div>Lorem ipsum dolor sit amet</div>
      </div>
      <div>
        <div>Keywords</div><div>Foo, Bar, Baz</div>
      </div>
      <div>
        <div>Image</div><div>https://foo.bar/baz.jpg</div>
      </div>
    </div>
    <div>
      <p>Lorem ipsum dolor sit amet, consectetuer adipiscing elit, sed diam nonummy nibh.</p>
    </div>
    `);
    const context = {
      content: {
        document: dom.window.document,
        meta: {},
      },
      request,
    };
    pre(context, action);

    assert.strictEqual(context.content.meta.title, 'Foo Bar');
    assert.strictEqual(context.content.meta.description, 'Lorem ipsum dolor sit amet');
    assert.deepStrictEqual(context.content.meta.keywords, 'Foo, Bar, Baz');
    assert.strictEqual(context.content.meta.image, 'https://foo.bar/baz.jpg');
    assert.ok(!context.content.document.querySelector('.metadata'), 'Metadata block not removed');
  });

  it('Meta keywords and tags can be comma- and/or line-separated', () => {
    const dom = new JSDOM(`
    <div class="metadata">
      <div>
        <div>Keywords</div>
        <div>Foo, ,,Bar, Baz   One   Two   Three</div>
      </div>
      <div>
        <div>Tags</div>
        <div>Foo, Bar, Baz   One      Two   Three</div>
      </div>
    </div>
    `);
    const context = {
      content: {
        document: dom.window.document,
        meta: {},
      },
      request,
    };
    pre(context, action);

    assert.strictEqual(context.content.meta.keywords, 'Foo, Bar, Baz, One, Two, Three');
    assert.deepStrictEqual(context.content.meta.tags, ['Foo', 'Bar', 'Baz', 'One', 'Two', 'Three']);
  });

  it('Custom meta data is preserved', () => {
    const dom = new JSDOM(`
    <div class="metadata">
      <div>
        <div>Foo</div>
        <div>Bar</div>
      </div>
      <div>
        <div>og:locale</div>
        <div>en_UK</div>
      </div>
    </div>
    `);
    const context = {
      content: {
        document: dom.window.document,
        meta: {},
      },
      request,
    };
    pre(context, action);

    assert.deepStrictEqual(context.content.meta.custom, [
      { name: 'foo', value: 'Bar', property: false },
      { name: 'og:locale', value: 'en_UK', property: true },
    ]);
  });

  it('Meta title is extracted from block', () => {
    const dom = new JSDOM(`
    <div class="foo">
      <div>
        <div><h1>This is the title</h1></div>
      </div>
    </div>
    <div>This is not the title</div>
    `);
    const context = {
      content: {
        document: dom.window.document,
        title: 'This is not the title',
        meta: {},
      },
      request,
    };
    pre(context, action);

    assert.strictEqual(context.content.meta.title, 'This is the title');
  });

  it('Meta image is extracted from link', () => {
    const dom = new JSDOM(`
    <div class="metadata">
      <div><div>Image</div><div><a href="https://foo.bar/baz.jpg"></a></div></div>
    </div>
    `);
    const context = {
      content: {
        document: dom.window.document,
        image: 'https://foo.bar/baz.jpg',
        meta: {},
      },
      request,
    };
    pre(context, action);

    assert.strictEqual(context.content.meta.image, 'https://foo.bar/baz.jpg');
    assert.ok(!context.content.document.querySelector('.metadata'), 'Metadata block not removed');
  });

  it('Meta image is extracted from image tag and optimized', () => {
    const expectedUrl = 'https://www.foo.bar/foo/bar/media_d6675ca179a0837756ceebe7f93aba2f14dabde.jpeg?width=1200&format=pjpg&optimize=medium';
    const dom = new JSDOM(`
    <div class="metadata">
      <div>
        <div>Image</div>
        <div>
          <picture>
            <source media="(max-width: 400px)" srcset="./media_d6675ca179a0837756ceebe7f93aba2f14dabde.jpeg?width=750&amp;format=webply&amp;optimize=medium">
            <img src="./media_d6675ca179a0837756ceebe7f93aba2f14dabde.jpeg?width=2000&amp;format=webply&amp;optimize=medium" alt="" loading="eager">
          </picture>
        </div>
      </div>
    </div>
    `);
    const context = {
      content: {
        document: dom.window.document,
        image: 'https://foo.bar/baz.jpg',
        meta: {},
      },
      request,
    };
    pre(context, action);

    assert.strictEqual(context.content.meta.image, expectedUrl);
    assert.ok(!context.content.document.querySelector('.metadata'), 'Metadata block not removed');
  });

  it('Meta description is extracted from first <p> with 10 or more words', () => {
=======
  it('Meta description is extracted from first <p> with 10 or more words.', () => {
    const lt24Words = 'Lorem ipsum dolor.';
>>>>>>> 86329a4b
    const lt10Words = 'Lorem ipsum dolor sit amet.';
    const gt10Words = 'Lorem ipsum dolor sit amet, consectetuer adipiscing elit, sed diam nonummy nibh euismod tincidunt ut laoreet dolore magna aliquam erat volutpat.';
    const dom = new JSDOM(`
    <html>
      <head>
        <title>Foo</title>
      </head>
      <body>
        <div><h1>Title</h1></div>
        <div><p>${lt10Words}</p></div>
        <div><p>${lt24Words}</p></div>
        <div><p>${gt10Words}</p></div>
      </body>
    </html>`);
    const context = {
      content: {
        document: dom.window.document,
        meta: {},
      },
      request,
    };
    pre(context, action);

    assert.ok(context.content.meta.description);
    assert.strictEqual(context.content.meta.description, gt10Words);
  });

  it('Meta description is extracted from first <p> with 10 or more words or one word with more than 25 characters (case 1).', () => {
    const jpDescr = '4月10日「フォントの日」のスペシャル番組。今年はフォントの機能や活⽤のポイントを解説、エンターテインメント的な要素も盛り沢山で、楽しみながらフォントを学んでいただける時間です';
    const gt10Words = 'Lorem ipsum dolor sit amet, consectetuer adipiscing elit, sed diam nonummy nibh euismod tincidunt ut laoreet dolore magna aliquam erat volutpat.';
    const dom = new JSDOM(`
    <html>
      <head>
        <title>Foo</title>
      </head>
      <body>
        <div><h1>Title</h1></div>
        <div><p>${jpDescr}</p></div>
        <div><p>${gt10Words}</p></div>
      </body>
    </html>`);
    const context = {
      content: {
        document: dom.window.document,
        meta: {},
      },
      request,
    };
    pre(context, action);

    assert.ok(context.content.meta.description);
    assert.strictEqual(context.content.meta.description, jpDescr);
  });

  it('Meta description is extracted from first <p> with 10 or more words or one word with more than 25 characters (case 2).', () => {
    const jpDescr = 'Adobe XDの強力な機能である「スタック」と「パディング」について佐々木雄平さんが解説します。';
    const gt10Words = 'Lorem ipsum dolor sit amet, consectetuer adipiscing elit, sed diam nonummy nibh euismod tincidunt ut laoreet dolore magna aliquam erat volutpat.';
    const dom = new JSDOM(`
    <html>
      <head>
        <title>Foo</title>
      </head>
      <body>
        <div><h1>Title</h1></div>
        <div><p>${jpDescr}</p></div>
        <div><p>${gt10Words}</p></div>
      </body>
    </html>`);
    const context = {
      content: {
        document: dom.window.document,
        meta: {},
      },
      request,
    };
    pre(context, action);

    assert.ok(context.content.meta.description);
    assert.strictEqual(context.content.meta.description, jpDescr);
  });

  it('Meta description is extracted from first <p> but excludes links.', () => {
    const gt10Words = 'Lorem ipsum dolor sit amet, consectetuer adipiscing elit, sed diam nonummy nibh euismod tincidunt ut laoreet dolore magna aliquam erat volutpat.';
    const dom = new JSDOM(`
    <html>
      <head>
        <title>Foo</title>
      </head>
      <body>
        <div><h1>Title</h1></div>
        <div><p><a>https://www.sample.com/alonglinkthatwouldmatch.html</a></p></div>
        <div><p><a>https://sample.com</a></p></div>
        <div><p>${gt10Words}</p></div>
      </body>
    </html>`);
    const context = {
      content: {
        document: dom.window.document,
        meta: {},
      },
      request,
    };
    pre(context, action);

    assert.ok(context.content.meta.description);
    assert.strictEqual(context.content.meta.description, gt10Words);
  });

  it('Meta description is truncated after 25 words', () => {
    const desc = 'Lorem ipsum dolor sit amet, consectetuer adipiscing elit, sed diam nonummy nibh euismod tincidunt ut laoreet dolore magna aliquam erat volutpat. Ut wisi enim ad minim veniam, quis nostrud exerci tation ullamcorper suscipit lobortis nisl ut aliquip ex ea commodo consequat.';
    const dom = new JSDOM(`
    <html>
      <head>
        <title>Foo</title>
      </head>
      <body>
        <div><p>${desc}</p></div>
      </body>
    </html>
    `);
    const context = {
      content: {
        document: dom.window.document,
        meta: {},
      },
      request,
    };
    pre(context, action);

    assert.strictEqual(context.content.meta.description.split(' ').length, 26); // 25 words + ...
    assert.ok(context.content.meta.description.endsWith('...'));
  });

  it('Meta description does not contain markup', () => {
    const dom = new JSDOM(`
    <html>
      <head>
        <title>Foo</title>
      </head>
      <body>
        <div><p>Lorem ipsum <b>dolor</b> sit <a href="https://www.hlx.page/">amet</a>, consectetuer adipiscing elit, sed diam nonummy nibh.</p></div>
      </body>
    </html>
    `);
    const context = {
      content: {
        document: dom.window.document,
        meta: {},
      },
      request,
    };
    pre(context, action);

    assert.strictEqual(context.content.meta.description, 'Lorem ipsum dolor sit amet, consectetuer adipiscing elit, sed diam nonummy nibh.'); // 25 words + ...
  });

  it('Meta url uses hlx-forwarded-host header if available', () => {
    const dom = new JSDOM('<html></html>');
    const context = {
      content: {
        document: dom.window.document,
        meta: {},
      },
      request,
    };
    pre(context, action);

    assert.strictEqual(context.content.meta.url, 'https://www.foo.bar/foo/bar/baz.html');
  });

  it('Meta url uses host header if no hlx-forwarded-host available', () => {
    const req = {
      ...request,
      headers: {
        ...request.headers,
        'hlx-forwarded-host': undefined,
      },
    };
    const dom = new JSDOM('<html><head><title>Foo</title></head><body></body></html');
    const context = {
      content: {
        document: dom.window.document,
        meta: {},
      },
      request: req,
    };
    pre(context, action);

    assert.strictEqual(context.content.meta.url, 'https://foo.bar/foo/bar/baz.html');
  });

  it('Meta url does not enforce html extension', () => {
    const noExtRequest = {
      ...request,
      url: '/foo/bar/baz',
      headers: {
        ...request.headers,
        'x-old-url': '/foo/bar/baz',
      },
    };
    const dom = new JSDOM('<html></html>');
    const context = {
      content: {
        document: dom.window.document,
        meta: {},
      },
      request: noExtRequest,
    };
    pre(context, action);

    assert.strictEqual(context.content.meta.url, 'https://www.foo.bar/foo/bar/baz');
  });

  it('Meta image uses absolute content.image', () => {
    const dom = new JSDOM('<html></html');
    const context = {
      content: {
        document: dom.window.document,
        image: 'https://foo.bar/baz.jpg',
        meta: {},
      },
      request,
    };
    pre(context, action);

    assert.strictEqual(context.content.meta.image, context.content.image);
  });

  it('Meta image uses and optimizes relative content.image as absolute URL', () => {
    const expectedUrl = 'https://www.foo.bar/foo/bar/media_d6675ca179a0837756ceebe7f93aba2f14dabde.jpeg?width=1200&format=pjpg&optimize=medium';
    const dom = new JSDOM('<html></html>');
    const context = {
      content: {
        document: dom.window.document,
        image: './media_d6675ca179a0837756ceebe7f93aba2f14dabde.jpeg',
        meta: {},
      },
      request,
    };
    pre(context, action);

    assert.strictEqual(context.content.meta.image, expectedUrl);
  });

  it('Meta image uses JPG from repo if no content.image available', async () => {
    const dom = new JSDOM('<html></html>');
    const context = {
      content: {
        document: dom.window.document,
        meta: {},
      },
      request,
    };
    await pre(context, action);

    assert.strictEqual(context.content.meta.image, 'https://www.foo.bar/default-meta-image.jpg?width=1200&format=pjpg&optimize=medium');
  });

  it('Meta image uses default meta image if neither content.image nor JPG from repo available', async () => {
    const dom = new JSDOM('<html></html>');
    const context = {
      content: {
        document: dom.window.document,
        meta: {},
      },
      request,
    };
    await pre(context, {
      ...action,
      downloader: {
        fetchGithub: async () => ({ status: 404 }),
      },
    });

    assert.strictEqual(context.content.meta.image, 'https://www.foo.bar/default-meta-image.png?width=1200&format=pjpg&optimize=medium');
  });

  it('Exposes body attributes as a map to be consumed in the HTL', () => {
    const dom = new JSDOM(
      `<html class="foo" bar="baz" data-qux="corge">
        <body class="grault" garply="waldo" data-fred="plugh">
          <div class="default">
            <h1>Grault</h1>
            <p>Garply</p>
          </div>
        </body>
      </html>`,
    );
    const context = {
      content: {
        document: dom.window.document,
      },
      request,
    };
    pre(context, action);

    assert.deepStrictEqual(dom.window.document.documentElement.attributesMap, {
      class: 'foo',
      bar: 'baz',
      'data-qux': 'corge',
    });
    assert.deepStrictEqual(dom.window.document.body.attributesMap, {
      class: 'grault',
      garply: 'waldo',
      'data-fred': 'plugh',
    });
  });
});<|MERGE_RESOLUTION|>--- conflicted
+++ resolved
@@ -148,7 +148,6 @@
     assert.ok(div.classList.contains('customcssclass'));
   });
 
-<<<<<<< HEAD
   it('Image tags get transformed to picture tags', () => {
     const dom = new JSDOM('<html><head><title>Foo</title></head><body><div><img src="./media_dd76df9c9b121fec5f1b6bc39481247a1f756139.png"></div></body></html>');
     const context = {
@@ -329,10 +328,7 @@
   });
 
   it('Meta description is extracted from first <p> with 10 or more words', () => {
-=======
-  it('Meta description is extracted from first <p> with 10 or more words.', () => {
     const lt24Words = 'Lorem ipsum dolor.';
->>>>>>> 86329a4b
     const lt10Words = 'Lorem ipsum dolor sit amet.';
     const gt10Words = 'Lorem ipsum dolor sit amet, consectetuer adipiscing elit, sed diam nonummy nibh euismod tincidunt ut laoreet dolore magna aliquam erat volutpat.';
     const dom = new JSDOM(`
