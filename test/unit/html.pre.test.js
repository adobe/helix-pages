/*
 * Copyright 2020 Adobe. All rights reserved.
 * This file is licensed to you under the Apache License, Version 2.0 (the "License");
 * you may not use this file except in compliance with the License. You may obtain a copy
 * of the License at http://www.apache.org/licenses/LICENSE-2.0
 *
 * Unless required by applicable law or agreed to in writing, software distributed under
 * the License is distributed on an "AS IS" BASIS, WITHOUT WARRANTIES OR REPRESENTATIONS
 * OF ANY KIND, either express or implied. See the License for the specific language
 * governing permissions and limitations under the License.
 */
/* global describe, it */
const assert = require('assert');
const { JSDOM } = require('jsdom');

const { pre } = require('../../src/html.pre.js');

const request = {
  headers: {
    host: 'foo.bar',
    'hlx-forwarded-host': 'www.foo.bar, foo-baz.hlx.page',
  },
  url: '/foo/bar/baz.html',
};
const action = {
  request: {
    owner: 'test',
    repo: 'test',
    ref: 'main',
  },
  downloader: {
    fetchGithub: async () => ({ status: 200 }),
  },
};

describe('Testing pre requirements for main function', () => {
  it('Exports pre', () => {
    assert.ok(pre);
  });

  it('pre is a function', () => {
    assert.strictEqual('function', typeof pre);
  });
});

describe('Testing pre.js', () => {
  it('Body content is wrapped in a div', async () => {
    const dom = new JSDOM('<html><head><title>Foo</title></head><body><h1>Title</h1></body></html>');
    const context = {
      content: {
        document: dom.window.document,
      },
      request,
    };
    await pre(context, action);

    const div = dom.window.document.querySelector('div');
    assert.ok(div, 'A div must have been added');
    assert.strictEqual(div.innerHTML, '<h1>Title</h1>');
  });

  it('Multiline and text node body content is wrapped in a div', async () => {
    const dom = new JSDOM(`<html><head><title>Foo</title></head><body>
      <h1>Title</h1>
      This is a text.
    </body></html>`);
    const context = {
      content: {
        document: dom.window.document,
      },
      request,
    };
    await pre(context, action);

    const div = dom.window.document.querySelector('div');
    assert.ok(div !== null, 'A div must have been added');
    assert.strictEqual(dom.window.document.body.childNodes.length, 1, 'Body must have only one child');
    assert.strictEqual(div.innerHTML, `
      <h1>Title</h1>
      This is a text.
    `);
  });

  it('Div is wrapped with class name', async () => {
    const dom = new JSDOM('<html><head><title>Foo</title></head><body><h1>Title</h1></body></html>');
    const context = {
      content: {
        document: dom.window.document,
        meta: {
          class: 'customcssclass',
        },
      },
      request,
    };
    await pre(context, action);

    const div = dom.window.document.querySelector('div');
    assert.ok(div.classList.contains('customcssclass'));
  });

  it('Div is wrapped with multiple class names', async () => {
    const dom = new JSDOM('<html><head><title>Foo</title></head><body><h1>Title</h1></body></html>');
    const context = {
      content: {
        document: dom.window.document,
        meta: {
          class: 'customcssclass, customcssclass2',
        },
      },
      request,
    };
    await pre(context, action);

    const div = dom.window.document.querySelector('div');
    assert.ok(div.classList.contains('customcssclass'));
    assert.ok(div.classList.contains('customcssclass2'));
  });

  it('Div is wrapped with multiple class names even when space separated', async () => {
    const dom = new JSDOM('<html><head><title>Foo</title></head><body><h1>Title</h1></body></html>');
    const context = {
      content: {
        document: dom.window.document,
        meta: {
          class: 'customcssclass customcssclass2',
        },
      },
      request,
    };
    await pre(context, action);

    const div = dom.window.document.querySelector('div');
    assert.ok(div.classList.contains('customcssclass'));
    assert.ok(div.classList.contains('customcssclass2'));
  });

  it('Section divs are left alone', async () => {
    const dom = new JSDOM('<html><head><title>Foo</title></head><body><div class="customcssclass"><h1>Title</h1></div></body></html>');
    const context = {
      content: {
        document: dom.window.document,
      },
      request,
    };
    await pre(context, action);

    const div = dom.window.document.querySelector('div');
    assert.ok(div.classList.contains('customcssclass'));
  });

  it('Image tags get transformed to picture tags', async () => {
    const dom = new JSDOM('<html><head><title>Foo</title></head><body><div><img src="./media_dd76df9c9b121fec5f1b6bc39481247a1f756139.png"></div></body></html>');
    const context = {
      content: {
        document: dom.window.document,
      },
      request,
    };
    await pre(context, action);
    const { documentElement: doc } = context.content.document;
    assert.ok(doc.querySelector('picture'), 'Picture tag missing');
    assert.strictEqual(
      doc.querySelector('picture').innerHTML,
      '<source media="(max-width: 400px)" srcset="./media_dd76df9c9b121fec5f1b6bc39481247a1f756139.png?width=750&amp;format=webply&amp;optimize=medium"><img src="./media_dd76df9c9b121fec5f1b6bc39481247a1f756139.png?width=2000&amp;format=webply&amp;optimize=medium" loading="eager">',
      'Image tag not transformed correctly',
    );
  });

  it('Meta data is extracted from content', async () => {
    const dom = new JSDOM(`
    <div class="metadata">
      <div>
        <div>Title</div><div>Foo Bar</div>
      </div>
      <div>
        <div>Description</div><div>Lorem ipsum dolor sit amet</div>
      </div>
      <div>
        <div>Keywords</div><div>Foo, Bar, Baz</div>
      </div>
      <div>
        <div>Image</div><div>https://foo.bar/baz.jpg</div>
      </div>
    </div>
    <div>
      <p>Lorem ipsum dolor sit amet, consectetuer adipiscing elit, sed diam nonummy nibh.</p>
    </div>
    `);
    const context = {
      content: {
        document: dom.window.document,
        meta: {},
      },
      request,
    };
    await pre(context, action);

    assert.strictEqual(context.content.meta.title, 'Foo Bar');
    assert.strictEqual(context.content.meta.description, 'Lorem ipsum dolor sit amet');
    assert.deepStrictEqual(context.content.meta.keywords, 'Foo, Bar, Baz');
    assert.strictEqual(context.content.meta.image, 'https://foo.bar/baz.jpg');
    assert.ok(!context.content.document.querySelector('.metadata'), 'Metadata block not removed');
  });

  it('Meta keywords and tags can be comma- and/or line-separated', async () => {
    const dom = new JSDOM(`
    <div class="metadata">
      <div>
        <div>Keywords</div>
        <div>Foo, ,,Bar, Baz   One   Two   Three</div>
      </div>
      <div>
        <div>Tags</div>
        <div>Foo, Bar, Baz   One      Two   Three</div>
      </div>
    </div>
    `);
    const context = {
      content: {
        document: dom.window.document,
        meta: {},
      },
      request,
    };
    await pre(context, action);

    assert.strictEqual(context.content.meta.keywords, 'Foo, Bar, Baz, One, Two, Three');
    assert.deepStrictEqual(context.content.meta.tags, ['Foo', 'Bar', 'Baz', 'One', 'Two', 'Three']);
  });

  it('Custom meta data is preserved', async () => {
    const dom = new JSDOM(`
    <div class="metadata">
      <div>
        <div>Foo</div>
        <div>Bar</div>
      </div>
      <div>
        <div>og:locale</div>
        <div>en_UK</div>
      </div>
    </div>
    `);
    const context = {
      content: {
        document: dom.window.document,
        meta: {},
      },
      request,
    };
    await pre(context, action);

    // eslint-disable-next-line no-underscore-dangle
    assert.deepStrictEqual(context.content.meta._custom, [
      { name: 'foo', value: 'Bar', property: false },
      { name: 'og:locale', value: 'en_UK', property: true },
    ]);
  });

  it('Meta image is extracted from link', async () => {
    const dom = new JSDOM(`
    <div class="metadata">
      <div><div>Image</div><div><a href="https://foo.bar/baz.jpg"></a></div></div>
    </div>
    `);
    const context = {
      content: {
        document: dom.window.document,
        image: 'https://foo.bar/baz.jpg',
        meta: {},
      },
      request,
    };
    await pre(context, action);

    assert.strictEqual(context.content.meta.image, 'https://foo.bar/baz.jpg');
    assert.ok(!context.content.document.querySelector('.metadata'), 'Metadata block not removed');
  });

<<<<<<< HEAD
  it('Meta image is extracted from image tag and optimized', async () => {
    const expectedUrl = `https://${request.headers['hlx-forwarded-host'].split(',')[0].trim()}${request.url.substring(0, request.url.lastIndexOf('/'))}/media_d6675ca179a0837756ceebe7f93aba2f14dabde.jpeg?auto=webp&format=pjpg&optimize=medium&width=1200`;
=======
  it('Meta image is extracted from image tag and optimized', () => {
    const expectedUrl = 'https://www.foo.bar/foo/bar/media_d6675ca179a0837756ceebe7f93aba2f14dabde.jpeg?auto=webp&format=pjpg&optimize=medium&width=1200';
>>>>>>> a70191db
    const dom = new JSDOM(`
    <div class="metadata">
      <div>
        <div>Image</div>
        <div>
          <picture>
            <source media="(max-width: 400px)" srcset="./media_d6675ca179a0837756ceebe7f93aba2f14dabde.jpeg?width=750&amp;format=webply&amp;optimize=medium">
            <img src="./media_d6675ca179a0837756ceebe7f93aba2f14dabde.jpeg?width=2000&amp;format=webply&amp;optimize=medium" alt="" loading="eager">
          </picture>
        </div>
      </div>
    </div>
    `);
    const context = {
      content: {
        document: dom.window.document,
        image: 'https://foo.bar/baz.jpg',
        meta: {},
      },
      request,
    };
    await pre(context, action);

    assert.strictEqual(context.content.meta.image, expectedUrl);
    assert.ok(!context.content.document.querySelector('.metadata'), 'Metadata block not removed');
  });

  it('Meta description is extracted from first <p> with 10 or more words', async () => {
    const lt10Words = 'Lorem ipsum dolor sit amet.';
    const gt10Words = 'Lorem ipsum dolor sit amet, consectetuer adipiscing elit, sed diam nonummy nibh euismod tincidunt ut laoreet dolore magna aliquam erat volutpat.';
    const dom = new JSDOM(`
    <html>
      <head>
        <title>Foo</title>
      </head>
      <body>
        <div><h1>Title</h1></div>
        <div><p>${lt10Words}</p></div>
        <div><p>${gt10Words}</p></div>
      </body>
    </html>`);
    const context = {
      content: {
        document: dom.window.document,
        meta: {},
      },
      request,
    };
    await pre(context, action);

    assert.ok(context.content.meta.description);
    assert.strictEqual(context.content.meta.description, gt10Words);
  });

  it('Meta description is truncated after 25 words', async () => {
    const desc = 'Lorem ipsum dolor sit amet, consectetuer adipiscing elit, sed diam nonummy nibh euismod tincidunt ut laoreet dolore magna aliquam erat volutpat. Ut wisi enim ad minim veniam, quis nostrud exerci tation ullamcorper suscipit lobortis nisl ut aliquip ex ea commodo consequat.';
    const dom = new JSDOM(`
    <html>
      <head>
        <title>Foo</title>
      </head>
      <body>
        <div><p>${desc}</p></div>
      </body>
    </html>
    `);
    const context = {
      content: {
        document: dom.window.document,
        meta: {},
      },
      request,
    };
    await pre(context, action);

    assert.strictEqual(context.content.meta.description.split(' ').length, 26); // 25 words + ...
    assert.ok(context.content.meta.description.endsWith('...'));
  });

  it('Meta description does not contain markup', async () => {
    const dom = new JSDOM(`
    <html>
      <head>
        <title>Foo</title>
      </head>
      <body>
        <div><p>Lorem ipsum <b>dolor</b> sit <a href="https://www.hlx.page/">amet</a>, consectetuer adipiscing elit, sed diam nonummy nibh.</p></div>
      </body>
    </html>
    `);
    const context = {
      content: {
        document: dom.window.document,
        meta: {},
      },
      request,
    };
    await pre(context, action);

    assert.strictEqual(context.content.meta.description, 'Lorem ipsum dolor sit amet, consectetuer adipiscing elit, sed diam nonummy nibh.'); // 25 words + ...
  });

  it('Meta url uses hlx-forwarded-host header if available', async () => {
    const dom = new JSDOM('<html></html>');
    const context = {
      content: {
        document: dom.window.document,
        meta: {},
      },
      request,
    };
    await pre(context, action);

    assert.strictEqual(context.content.meta.url, 'https://www.foo.bar/foo/bar/baz.html');
  });

  it('Meta url uses host header if no hlx-forwarded-host available', async () => {
    const req = {
      ...request,
      headers: {
        ...request.headers,
        'hlx-forwarded-host': undefined,
      },
    };
    const dom = new JSDOM('<html><head><title>Foo</title></head><body></body></html');
    const context = {
      content: {
        document: dom.window.document,
        meta: {},
      },
      request: req,
    };
    await pre(context, action);

    assert.strictEqual(context.content.meta.url, 'https://foo.bar/foo/bar/baz.html');
  });

  it('Meta url does not enforce html extension', () => {
    const noExtRequest = {
      ...request,
      url: '/foo/bar/baz',
      headers: {
        ...request.headers,
        'x-old-url': '/foo/bar/baz',
      },
    };
    const dom = new JSDOM('<html></html>');
    const context = {
      content: {
        document: dom.window.document,
        meta: {},
      },
      request: noExtRequest,
    };
    pre(context, action);

    assert.strictEqual(context.content.meta.url, 'https://www.foo.bar/foo/bar/baz');
  });

  it('Meta image uses absolute content.image', async () => {
    const dom = new JSDOM('<html></html');
    const context = {
      content: {
        document: dom.window.document,
        image: 'https://foo.bar/baz.jpg',
        meta: {},
      },
      request,
    };
    await pre(context, action);

    assert.strictEqual(context.content.meta.image, context.content.image);
  });

<<<<<<< HEAD
  it('Meta image uses and optimizes relative content.image as absolute URL', async () => {
    const expectedUrl = `https://${request.headers['hlx-forwarded-host'].split(',')[0].trim()}${request.url.substring(0, request.url.lastIndexOf('/'))}/media_d6675ca179a0837756ceebe7f93aba2f14dabde.jpeg?auto=webp&format=pjpg&optimize=medium&width=1200`;
=======
  it('Meta image uses and optimizes relative content.image as absolute URL', () => {
    const expectedUrl = 'https://www.foo.bar/foo/bar/media_d6675ca179a0837756ceebe7f93aba2f14dabde.jpeg?auto=webp&format=pjpg&optimize=medium&width=1200';
>>>>>>> a70191db
    const dom = new JSDOM('<html></html>');
    const context = {
      content: {
        document: dom.window.document,
        image: './media_d6675ca179a0837756ceebe7f93aba2f14dabde.jpeg',
        meta: {},
      },
      request,
    };
    await pre(context, action);

    assert.strictEqual(context.content.meta.image, expectedUrl);
  });

  it('Meta image uses JPG from repo if no content.image available', async () => {
    const dom = new JSDOM('<html></html>');
    const context = {
      content: {
        document: dom.window.document,
        meta: {},
      },
      request,
    };
    await pre(context, action);

    assert.strictEqual(context.content.meta.image, 'https://www.foo.bar/default-meta-image.jpg?auto=webp&format=pjpg&optimize=medium&width=1200');
  });

  it('Meta image uses default meta image if neither content.image nor JPG from repo available', async () => {
    const dom = new JSDOM('<html></html>');
    const context = {
      content: {
        document: dom.window.document,
        meta: {},
      },
      request,
    };
    await pre(context, {
      ...action,
      downloader: {
        fetchGithub: async () => ({ status: 404 }),
      },
    });

    assert.strictEqual(context.content.meta.image, 'https://www.foo.bar/default-meta-image.png?auto=webp&format=pjpg&optimize=medium&width=1200');
  });

  it('Exposes body attributes as a map to be consumed in the HTL', async () => {
    const dom = new JSDOM(
      `<html class="foo" bar="baz" data-qux="corge">
        <body class="grault" garply="waldo" data-fred="plugh">
          <div class="default">
            <h1>Grault</h1>
            <p>Garply</p>
          </div>
        </body>
      </html>`,
    );
    const context = {
      content: {
        document: dom.window.document,
      },
      request,
    };
    await pre(context, action);

    assert.deepStrictEqual(dom.window.document.documentElement.attributesMap, {
      class: 'foo',
      bar: 'baz',
      'data-qux': 'corge',
    });
    assert.deepStrictEqual(dom.window.document.body.attributesMap, {
      class: 'grault',
      garply: 'waldo',
      'data-fred': 'plugh',
    });
  });
});<|MERGE_RESOLUTION|>--- conflicted
+++ resolved
@@ -277,13 +277,8 @@
     assert.ok(!context.content.document.querySelector('.metadata'), 'Metadata block not removed');
   });
 
-<<<<<<< HEAD
   it('Meta image is extracted from image tag and optimized', async () => {
-    const expectedUrl = `https://${request.headers['hlx-forwarded-host'].split(',')[0].trim()}${request.url.substring(0, request.url.lastIndexOf('/'))}/media_d6675ca179a0837756ceebe7f93aba2f14dabde.jpeg?auto=webp&format=pjpg&optimize=medium&width=1200`;
-=======
-  it('Meta image is extracted from image tag and optimized', () => {
     const expectedUrl = 'https://www.foo.bar/foo/bar/media_d6675ca179a0837756ceebe7f93aba2f14dabde.jpeg?auto=webp&format=pjpg&optimize=medium&width=1200';
->>>>>>> a70191db
     const dom = new JSDOM(`
     <div class="metadata">
       <div>
@@ -421,7 +416,7 @@
     assert.strictEqual(context.content.meta.url, 'https://foo.bar/foo/bar/baz.html');
   });
 
-  it('Meta url does not enforce html extension', () => {
+  it('Meta url does not enforce html extension', async () => {
     const noExtRequest = {
       ...request,
       url: '/foo/bar/baz',
@@ -438,7 +433,7 @@
       },
       request: noExtRequest,
     };
-    pre(context, action);
+    await pre(context, action);
 
     assert.strictEqual(context.content.meta.url, 'https://www.foo.bar/foo/bar/baz');
   });
@@ -458,13 +453,8 @@
     assert.strictEqual(context.content.meta.image, context.content.image);
   });
 
-<<<<<<< HEAD
   it('Meta image uses and optimizes relative content.image as absolute URL', async () => {
-    const expectedUrl = `https://${request.headers['hlx-forwarded-host'].split(',')[0].trim()}${request.url.substring(0, request.url.lastIndexOf('/'))}/media_d6675ca179a0837756ceebe7f93aba2f14dabde.jpeg?auto=webp&format=pjpg&optimize=medium&width=1200`;
-=======
-  it('Meta image uses and optimizes relative content.image as absolute URL', () => {
     const expectedUrl = 'https://www.foo.bar/foo/bar/media_d6675ca179a0837756ceebe7f93aba2f14dabde.jpeg?auto=webp&format=pjpg&optimize=medium&width=1200';
->>>>>>> a70191db
     const dom = new JSDOM('<html></html>');
     const context = {
       content: {
