/*
 * Copyright 2020 Adobe. All rights reserved.
 * This file is licensed to you under the Apache License, Version 2.0 (the "License");
 * you may not use this file except in compliance with the License. You may obtain a copy
 * of the License at http://www.apache.org/licenses/LICENSE-2.0
 *
 * Unless required by applicable law or agreed to in writing, software distributed under
 * the License is distributed on an "AS IS" BASIS, WITHOUT WARRANTIES OR REPRESENTATIONS
 * OF ANY KIND, either express or implied. See the License for the specific language
 * governing permissions and limitations under the License.
 */
/* global describe, it */
const assert = require('assert');
const { JSDOM } = require('jsdom');

const { pre } = require('../../src/html.pre.js');

const request = {
  headers: {
    host: 'foo.bar',
    'hlx-forwarded-host': 'www.foo.bar, foo-baz.hlx.page',
  },
  url: '/baz.html',
};

describe('Testing pre requirements for main function', () => {
  it('Exports pre', () => {
    assert.ok(pre);
  });

  it('pre is a function', () => {
    assert.equal('function', typeof pre);
  });
});

describe('Testing pre.js', () => {
  it('Body content is wrapped in a div', () => {
    const dom = new JSDOM('<html><head><title>Foo</title></head><body><h1>Title</h1></body></html>');
    const context = {
      content: {
        document: dom.window.document,
      },
      request,
    };
    pre(context);

    const div = dom.window.document.querySelector('div');
    assert.ok(div, 'A div must have been added');
    assert.equal(div.innerHTML, '<h1>Title</h1>');
<<<<<<< HEAD
=======
  });

  it('Mutliline and text node body content is wrapped in a div', () => {
    const dom = new JSDOM(`<html><head><title>Foo</title></head><body>
      <h1>Title</h1>
      This is a text.
    </body></html>`);
    const context = {
      content: {
        document: dom.window.document,
      },
      request,
    };
    pre(context);

    const div = dom.window.document.querySelector('div');
    assert.ok(div !== null, 'A div must have been added');
    assert.equal(dom.window.document.body.childNodes.length, 1, 'Body must have only one child');
    assert.equal(div.innerHTML, `
      <h1>Title</h1>
      This is a text.
    `);
>>>>>>> 51c8bb37
  });

  it('Div is wrapped with class name', () => {
    const dom = new JSDOM('<html><head><title>Foo</title></head><body><h1>Title</h1></body></html>');
    const context = {
      content: {
        document: dom.window.document,
        meta: {
          class: 'customcssclass',
        },
      },
      request,
    };
    pre(context);

    const div = dom.window.document.querySelector('div');
    assert.ok(div.classList.contains('customcssclass'));
  });

  it('Div is wrapped with multiple class names', () => {
    const dom = new JSDOM('<html><head><title>Foo</title></head><body><h1>Title</h1></body></html>');
    const context = {
      content: {
        document: dom.window.document,
        meta: {
          class: 'customcssclass, customcssclass2',
        },
      },
      request,
    };
    pre(context);

    const div = dom.window.document.querySelector('div');
    assert.ok(div.classList.contains('customcssclass'));
    assert.ok(div.classList.contains('customcssclass2'));
  });

  it('Section divs are left alone', () => {
    const dom = new JSDOM('<html><head><title>Foo</title></head><body><div class="customcssclass"><h1>Title</h1></div></body></html>');
    const context = {
      content: {
        document: dom.window.document,
      },
      request,
    };
    pre(context);

    const div = dom.window.document.querySelector('div');
    assert.ok(div.classList.contains('customcssclass'));
  });

  it('Meta description is extracted from first <p> with 10 or more words', () => {
    const lt10Words = 'Lorem ipsum dolor sit amet.';
    const gt10Words = 'Lorem ipsum dolor sit amet, consectetuer adipiscing elit, sed diam nonummy nibh euismod tincidunt ut laoreet dolore magna aliquam erat volutpat.';
    const dom = new JSDOM(`
    <html>
      <head>
        <title>Foo</title>
      </head>
      <body>
        <div><h1>Title</h1></div>
        <div><p>${lt10Words}</p></div>
        <div><p>${gt10Words}</p></div>
      </body>
    </html>`);
    const context = {
      content: {
        document: dom.window.document,
        meta: {},
      },
      request,
    };
    pre(context);

    assert.ok(context.content.meta.description);
    assert.equal(context.content.meta.description, gt10Words);
  });

  it('Meta description is truncated after 25 words', () => {
    const desc = 'Lorem ipsum dolor sit amet, consectetuer adipiscing elit, sed diam nonummy nibh euismod tincidunt ut laoreet dolore magna aliquam erat volutpat. Ut wisi enim ad minim veniam, quis nostrud exerci tation ullamcorper suscipit lobortis nisl ut aliquip ex ea commodo consequat.';
    const dom = new JSDOM(`
    <html>
      <head>
        <title>Foo</title>
      </head>
      <body>
        <div><p>${desc}</p></div>
      </body>
    </html>
    `);
    const context = {
      content: {
        document: dom.window.document,
        meta: {},
      },
      request,
    };
    pre(context);

    assert.equal(context.content.meta.description.split(' ').length, 26); // 25 words + ...
    assert.ok(context.content.meta.description.endsWith('...'));
  });

  it('Meta url uses hlx-forwarded-host header if available', () => {
    const dom = new JSDOM('<html></html>');
    const context = {
      content: {
        document: dom.window.document,
        meta: {},
      },
      request,
    };
    pre(context);

    assert.equal(context.content.meta.url, `https://${request.headers['hlx-forwarded-host'].split(',')[0].trim()}${request.url}`);
  });

  it('Meta url uses host header if no hlx-forwarded-host available', () => {
    const req = {
      ...request,
      headers: {
        ...request.headers,
        'hlx-forwarded-host': undefined,
      },
    };
    const dom = new JSDOM('<html><head><title>Foo</title></head><body></body></html');
    const context = {
      content: {
        document: dom.window.document,
        meta: {},
      },
      request: req,
    };
    pre(context);

    assert.equal(context.content.meta.url, `https://${req.headers.host}${req.url}`);
  });

  it('Meta imageUrl uses content.image', () => {
    const dom = new JSDOM('<html></html');
    const context = {
      content: {
        document: dom.window.document,
        image: 'https://foo.bar/baz.jpg',
        meta: {},
      },
      request,
    };
    pre(context);

    assert.equal(context.content.meta.imageUrl, context.content.image);
  });

  it('Meta imageUrl uses content.image as absolute URL', () => {
    const dom = new JSDOM('<html></html>');
    const context = {
      content: {
        document: dom.window.document,
        image: '/baz.jpg',
        meta: {},
      },
      request,
    };
    pre(context);

    assert.equal(context.content.meta.imageUrl, `https://${request.headers['hlx-forwarded-host'].split(',')[0].trim()}${context.content.image}`);
  });

  it('Meta imageUrl uses default meta image if no content.image available', () => {
    const dom = new JSDOM('<html></html>');
    const context = {
      content: {
        document: dom.window.document,
        meta: {},
      },
      request,
    };
    pre(context);

    assert.equal(context.content.meta.imageUrl, `https://${request.headers['hlx-forwarded-host'].split(',')[0].trim()}/default-meta-image.png`);
  });

  it('Exposes body attributes as a map to be consumed in the HTL', () => {
    const dom = new JSDOM(
      `<html class="foo" bar="baz" data-qux="corge">
        <body class="grault" garply="waldo" data-fred="plugh">
          <div class="default">
            <h1>Grault</h1>
            <p>Garply</p>
          </div>
        </body>
      </html>`,
    );
    const context = {
      content: {
        document: dom.window.document,
      },
      request,
    };
    pre(context);

    assert.deepEqual(dom.window.document.documentElement.attributesMap, {
      class: 'foo',
      bar: 'baz',
      'data-qux': 'corge',
    });
    assert.deepEqual(dom.window.document.body.attributesMap, {
      class: 'grault',
      garply: 'waldo',
      'data-fred': 'plugh',
    });
  });
});<|MERGE_RESOLUTION|>--- conflicted
+++ resolved
@@ -47,8 +47,6 @@
     const div = dom.window.document.querySelector('div');
     assert.ok(div, 'A div must have been added');
     assert.equal(div.innerHTML, '<h1>Title</h1>');
-<<<<<<< HEAD
-=======
   });
 
   it('Mutliline and text node body content is wrapped in a div', () => {
@@ -71,7 +69,6 @@
       <h1>Title</h1>
       This is a text.
     `);
->>>>>>> 51c8bb37
   });
 
   it('Div is wrapped with class name', () => {
