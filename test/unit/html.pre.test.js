/*
 * Copyright 2020 Adobe. All rights reserved.
 * This file is licensed to you under the Apache License, Version 2.0 (the "License");
 * you may not use this file except in compliance with the License. You may obtain a copy
 * of the License at http://www.apache.org/licenses/LICENSE-2.0
 *
 * Unless required by applicable law or agreed to in writing, software distributed under
 * the License is distributed on an "AS IS" BASIS, WITHOUT WARRANTIES OR REPRESENTATIONS
 * OF ANY KIND, either express or implied. See the License for the specific language
 * governing permissions and limitations under the License.
 */
/* global describe, it */
const assert = require('assert');
const { logging } = require('@adobe/helix-testutils');
const { JSDOM } = require('jsdom');

const { pre } = require('../../src/html.pre.js');

const request = {
  headers: {
    host: 'foo.bar',
    'hlx-forwarded-host': 'www.foo.bar, foo-baz.hlx.page',
  },
  url: '/foo/bar/baz.html',
};
const action = {
  request: {
    owner: 'test',
    repo: 'test',
    ref: 'main',
  },
  downloader: {
    fetchGithub: async () => ({ status: 200 }),
    fetch: async () => {},
    getTaskById: async () => ({ status: 404 }),
  },
  logger: logging.createTestLogger({ level: 'debug' }),
};

describe('Testing pre requirements for main function', () => {
  it('Exports pre', () => {
    assert.ok(pre);
  });

  it('pre is a function', () => {
    assert.strictEqual('function', typeof pre);
  });
});

describe('Testing pre.js', () => {
  it('Body content is wrapped in a div', async () => {
    const dom = new JSDOM('<html><head><title>Foo</title></head><body><h1>Title</h1></body></html>');
    const context = {
      content: {
        document: dom.window.document,
      },
      request,
    };
    await pre(context, action);

    const div = dom.window.document.querySelector('div');
    assert.ok(div, 'A div must have been added');
    assert.strictEqual(div.innerHTML, '<h1>Title</h1>');
  });

  it('Multiline and text node body content is wrapped in a div', async () => {
    const dom = new JSDOM(`<html><head><title>Foo</title></head><body>
      <h1>Title</h1>
      This is a text.
    </body></html>`);
    const context = {
      content: {
        document: dom.window.document,
      },
      request,
    };
    await pre(context, action);

    const div = dom.window.document.querySelector('div');
    assert.ok(div !== null, 'A div must have been added');
    assert.strictEqual(dom.window.document.body.childNodes.length, 1, 'Body must have only one child');
    assert.strictEqual(div.innerHTML, `
      <h1>Title</h1>
      This is a text.
    `);
  });

  it('Div is wrapped with class name', async () => {
    const dom = new JSDOM('<html><head><title>Foo</title></head><body><h1>Title</h1></body></html>');
    const context = {
      content: {
        document: dom.window.document,
        meta: {
          class: 'customcssclass',
        },
      },
      request,
    };
    await pre(context, action);

    const div = dom.window.document.querySelector('div');
    assert.ok(div.classList.contains('customcssclass'));
  });

  it('Div is wrapped with multiple class names', async () => {
    const dom = new JSDOM('<html><head><title>Foo</title></head><body><h1>Title</h1></body></html>');
    const context = {
      content: {
        document: dom.window.document,
        meta: {
          class: 'customcssclass, customcssclass2',
        },
      },
      request,
    };
    await pre(context, action);

    const div = dom.window.document.querySelector('div');
    assert.ok(div.classList.contains('customcssclass'));
    assert.ok(div.classList.contains('customcssclass2'));
  });

  it('Div is wrapped with multiple class names even when space separated', async () => {
    const dom = new JSDOM('<html><head><title>Foo</title></head><body><h1>Title</h1></body></html>');
    const context = {
      content: {
        document: dom.window.document,
        meta: {
          class: 'customcssclass customcssclass2',
        },
      },
      request,
    };
    await pre(context, action);

    const div = dom.window.document.querySelector('div');
    assert.ok(div.classList.contains('customcssclass'));
    assert.ok(div.classList.contains('customcssclass2'));
  });

  it('Section divs are left alone', async () => {
    const dom = new JSDOM('<html><head><title>Foo</title></head><body><div class="customcssclass"><h1>Title</h1></div></body></html>');
    const context = {
      content: {
        document: dom.window.document,
      },
      request,
    };
    await pre(context, action);

    const div = dom.window.document.querySelector('div');
    assert.ok(div.classList.contains('customcssclass'));
  });

  it('Image tags get transformed to picture tags', async () => {
    const dom = new JSDOM('<html><head><title>Foo</title></head><body><div><img src="./media_dd76df9c9b121fec5f1b6bc39481247a1f756139.png"></div></body></html>');
    const context = {
      content: {
        document: dom.window.document,
      },
      request,
    };
    await pre(context, action);
    const { documentElement: doc } = context.content.document;
    assert.ok(doc.querySelector('picture'), 'Picture tag missing');
    assert.strictEqual(
      doc.querySelector('picture').innerHTML,
      '<source media="(max-width: 400px)" srcset="./media_dd76df9c9b121fec5f1b6bc39481247a1f756139.png?width=750&amp;format=webply&amp;optimize=medium"><img src="./media_dd76df9c9b121fec5f1b6bc39481247a1f756139.png?width=2000&amp;format=webply&amp;optimize=medium" loading="eager">',
      'Image tag not transformed correctly',
    );
  });

  it('Meta data is extracted from content', async () => {
    const dom = new JSDOM(`
    <div class="metadata">
      <div>
        <div>Title</div><div>Foo Bar</div>
      </div>
      <div>
        <div>Description</div><div>Lorem ipsum dolor sit amet</div>
      </div>
      <div>
        <div>Keywords</div><div>Foo, Bar, Baz</div>
      </div>
      <div>
        <div>Image</div><div>https://foo.bar/baz.jpg</div>
      </div>
    </div>
    <div>
      <p>Lorem ipsum dolor sit amet, consectetuer adipiscing elit, sed diam nonummy nibh.</p>
    </div>
    `);
    const context = {
      content: {
        document: dom.window.document,
        meta: {},
      },
      request,
    };
    await pre(context, action);

    assert.strictEqual(context.content.meta.title, 'Foo Bar');
    assert.strictEqual(context.content.meta.description, 'Lorem ipsum dolor sit amet');
    assert.deepStrictEqual(context.content.meta.keywords, 'Foo, Bar, Baz');
    assert.strictEqual(context.content.meta.image, 'https://foo.bar/baz.jpg');
    assert.ok(!context.content.document.querySelector('.metadata'), 'Metadata block not removed');
  });

  it('Meta keywords and tags can be comma- and/or line-separated', async () => {
    const dom = new JSDOM(`
    <div class="metadata">
      <div>
        <div>Keywords</div>
        <div>Foo, ,,Bar, Baz   One   Two   Three</div>
      </div>
      <div>
        <div>Tags</div>
        <div>Foo, Bar, Baz   One      Two   Three</div>
      </div>
    </div>
    `);
    const context = {
      content: {
        document: dom.window.document,
        meta: {},
      },
      request,
    };
    await pre(context, action);

    assert.strictEqual(context.content.meta.keywords, 'Foo, Bar, Baz, One, Two, Three');
    assert.deepStrictEqual(context.content.meta.tags, ['Foo', 'Bar', 'Baz', 'One', 'Two', 'Three']);
  });

  it('Custom meta data is preserved', async () => {
    const dom = new JSDOM(`
    <div class="metadata">
      <div>
        <div>Foo</div>
        <div>Bar</div>
      </div>
      <div>
        <div>og:locale</div>
        <div>en_UK</div>
      </div>
    </div>
    `);
    const context = {
      content: {
        document: dom.window.document,
        meta: {},
      },
      request,
    };
    await pre(context, action);

    // eslint-disable-next-line no-underscore-dangle
    assert.deepStrictEqual(context.content.meta.custom, [
      { name: 'foo', value: 'Bar', property: false },
      { name: 'og:locale', value: 'en_UK', property: true },
    ]);
  });

  it('Meta title is extracted from block', async () => {
    const dom = new JSDOM(`
    <div class="foo">
      <div>
        <div><h1>This is the title</h1></div>
      </div>
    </div>
    <div>This is not the title</div>
    `);
    const context = {
      content: {
        document: dom.window.document,
        title: 'This is not the title',
        meta: {},
      },
      request,
    };
    await pre(context, action);

    assert.strictEqual(context.content.meta.title, 'This is the title');
  });

  it('Meta image is extracted from link', async () => {
    const dom = new JSDOM(`
    <div class="metadata">
      <div><div>Image</div><div><a href="https://foo.bar/baz.jpg"></a></div></div>
    </div>
    `);
    const context = {
      content: {
        document: dom.window.document,
        image: 'https://foo.bar/baz.jpg',
        meta: {},
      },
      request,
    };
    await pre(context, action);

    assert.strictEqual(context.content.meta.image, 'https://foo.bar/baz.jpg');
    assert.ok(!context.content.document.querySelector('.metadata'), 'Metadata block not removed');
  });

  it('Meta image is extracted from image tag and optimized', async () => {
    const expectedUrl = 'https://www.foo.bar/foo/bar/media_d6675ca179a0837756ceebe7f93aba2f14dabde.jpeg?width=1200&format=pjpg&optimize=medium';
    const dom = new JSDOM(`
    <div class="metadata">
      <div>
        <div>Image</div>
        <div>
          <picture>
            <source media="(max-width: 400px)" srcset="./media_d6675ca179a0837756ceebe7f93aba2f14dabde.jpeg?width=750&amp;format=webply&amp;optimize=medium">
            <img src="./media_d6675ca179a0837756ceebe7f93aba2f14dabde.jpeg?width=2000&amp;format=webply&amp;optimize=medium" alt="" loading="eager">
          </picture>
        </div>
      </div>
    </div>
    `);
    const context = {
      content: {
        document: dom.window.document,
        image: 'https://foo.bar/baz.jpg',
        meta: {},
      },
      request,
    };
    await pre(context, action);

    assert.strictEqual(context.content.meta.image, expectedUrl);
    assert.ok(!context.content.document.querySelector('.metadata'), 'Metadata block not removed');
  });

<<<<<<< HEAD
  it('Meta description is extracted from first <p> with 10 or more words', async () => {
=======
  it('Meta description is extracted from first <p> with 10 or more words', () => {
    const lt24Words = 'Lorem ipsum dolor.';
>>>>>>> 23215039
    const lt10Words = 'Lorem ipsum dolor sit amet.';
    const gt10Words = 'Lorem ipsum dolor sit amet, consectetuer adipiscing elit, sed diam nonummy nibh euismod tincidunt ut laoreet dolore magna aliquam erat volutpat.';
    const dom = new JSDOM(`
    <html>
      <head>
        <title>Foo</title>
      </head>
      <body>
        <div><h1>Title</h1></div>
        <div><p>${lt10Words}</p></div>
        <div><p>${lt24Words}</p></div>
        <div><p>${gt10Words}</p></div>
      </body>
    </html>`);
    const context = {
      content: {
        document: dom.window.document,
        meta: {},
      },
      request,
    };
    pre(context, action);

    assert.ok(context.content.meta.description);
    assert.strictEqual(context.content.meta.description, gt10Words);
  });

  it('Meta description is extracted from first <p> with 10 or more words or one word with more than 25 characters (case 1).', () => {
    const jpDescr = '4月10日「フォントの日」のスペシャル番組。今年はフォントの機能や活⽤のポイントを解説、エンターテインメント的な要素も盛り沢山で、楽しみながらフォントを学んでいただける時間です';
    const gt10Words = 'Lorem ipsum dolor sit amet, consectetuer adipiscing elit, sed diam nonummy nibh euismod tincidunt ut laoreet dolore magna aliquam erat volutpat.';
    const dom = new JSDOM(`
    <html>
      <head>
        <title>Foo</title>
      </head>
      <body>
        <div><h1>Title</h1></div>
        <div><p>${jpDescr}</p></div>
        <div><p>${gt10Words}</p></div>
      </body>
    </html>`);
    const context = {
      content: {
        document: dom.window.document,
        meta: {},
      },
      request,
    };
    pre(context, action);

    assert.ok(context.content.meta.description);
    assert.strictEqual(context.content.meta.description, jpDescr);
  });

  it('Meta description is extracted from first <p> with 10 or more words or one word with more than 25 characters (case 2).', () => {
    const jpDescr = 'Adobe XDの強力な機能である「スタック」と「パディング」について佐々木雄平さんが解説します。';
    const gt10Words = 'Lorem ipsum dolor sit amet, consectetuer adipiscing elit, sed diam nonummy nibh euismod tincidunt ut laoreet dolore magna aliquam erat volutpat.';
    const dom = new JSDOM(`
    <html>
      <head>
        <title>Foo</title>
      </head>
      <body>
        <div><h1>Title</h1></div>
        <div><p>${jpDescr}</p></div>
        <div><p>${gt10Words}</p></div>
      </body>
    </html>`);
    const context = {
      content: {
        document: dom.window.document,
        meta: {},
      },
      request,
    };
    pre(context, action);

    assert.ok(context.content.meta.description);
    assert.strictEqual(context.content.meta.description, jpDescr);
  });

  it('Meta description is extracted from first <p> but excludes links.', () => {
    const gt10Words = 'Lorem ipsum dolor sit amet, consectetuer adipiscing elit, sed diam nonummy nibh euismod tincidunt ut laoreet dolore magna aliquam erat volutpat.';
    const dom = new JSDOM(`
    <html>
      <head>
        <title>Foo</title>
      </head>
      <body>
        <div><h1>Title</h1></div>
        <div><p><a>https://www.sample.com/alonglinkthatwouldmatch.html</a></p></div>
        <div><p><a>https://sample.com</a></p></div>
        <div><p>${gt10Words}</p></div>
      </body>
    </html>`);
    const context = {
      content: {
        document: dom.window.document,
        meta: {},
      },
      request,
    };
    await pre(context, action);

    assert.ok(context.content.meta.description);
    assert.strictEqual(context.content.meta.description, gt10Words);
  });

  it('Meta description is truncated after 25 words', async () => {
    const desc = 'Lorem ipsum dolor sit amet, consectetuer adipiscing elit, sed diam nonummy nibh euismod tincidunt ut laoreet dolore magna aliquam erat volutpat. Ut wisi enim ad minim veniam, quis nostrud exerci tation ullamcorper suscipit lobortis nisl ut aliquip ex ea commodo consequat.';
    const dom = new JSDOM(`
    <html>
      <head>
        <title>Foo</title>
      </head>
      <body>
        <div><p>${desc}</p></div>
      </body>
    </html>
    `);
    const context = {
      content: {
        document: dom.window.document,
        meta: {},
      },
      request,
    };
    await pre(context, action);

    assert.strictEqual(context.content.meta.description.split(' ').length, 26); // 25 words + ...
    assert.ok(context.content.meta.description.endsWith('...'));
  });

  it('Meta description does not contain markup', async () => {
    const dom = new JSDOM(`
    <html>
      <head>
        <title>Foo</title>
      </head>
      <body>
        <div><p>Lorem ipsum <b>dolor</b> sit <a href="https://www.hlx.page/">amet</a>, consectetuer adipiscing elit, sed diam nonummy nibh.</p></div>
      </body>
    </html>
    `);
    const context = {
      content: {
        document: dom.window.document,
        meta: {},
      },
      request,
    };
    await pre(context, action);

    assert.strictEqual(context.content.meta.description, 'Lorem ipsum dolor sit amet, consectetuer adipiscing elit, sed diam nonummy nibh.'); // 25 words + ...
  });

  it('Meta url uses hlx-forwarded-host header if available', async () => {
    const dom = new JSDOM('<html></html>');
    const context = {
      content: {
        document: dom.window.document,
        meta: {},
      },
      request,
    };
    await pre(context, action);

    assert.strictEqual(context.content.meta.url, 'https://www.foo.bar/foo/bar/baz.html');
  });

  it('Meta url uses host header if no hlx-forwarded-host available', async () => {
    const req = {
      ...request,
      headers: {
        ...request.headers,
        'hlx-forwarded-host': undefined,
      },
    };
    const dom = new JSDOM('<html><head><title>Foo</title></head><body></body></html');
    const context = {
      content: {
        document: dom.window.document,
        meta: {},
      },
      request: req,
    };
    await pre(context, action);

    assert.strictEqual(context.content.meta.url, 'https://foo.bar/foo/bar/baz.html');
  });

  it('Meta url does not enforce html extension', async () => {
    const noExtRequest = {
      ...request,
      url: '/foo/bar/baz',
      headers: {
        ...request.headers,
        'x-old-url': '/foo/bar/baz',
      },
    };
    const dom = new JSDOM('<html></html>');
    const context = {
      content: {
        document: dom.window.document,
        meta: {},
      },
      request: noExtRequest,
    };
    await pre(context, action);

    assert.strictEqual(context.content.meta.url, 'https://www.foo.bar/foo/bar/baz');
  });

  it('Meta image uses absolute content.image', async () => {
    const dom = new JSDOM('<html></html');
    const context = {
      content: {
        document: dom.window.document,
        image: 'https://foo.bar/baz.jpg',
        meta: {},
      },
      request,
    };
    await pre(context, action);

    assert.strictEqual(context.content.meta.image, context.content.image);
  });

  it('Meta image uses and optimizes relative content.image as absolute URL', async () => {
    const expectedUrl = 'https://www.foo.bar/foo/bar/media_d6675ca179a0837756ceebe7f93aba2f14dabde.jpeg?width=1200&format=pjpg&optimize=medium';
    const dom = new JSDOM('<html></html>');
    const context = {
      content: {
        document: dom.window.document,
        image: './media_d6675ca179a0837756ceebe7f93aba2f14dabde.jpeg',
        meta: {},
      },
      request,
    };
    await pre(context, action);

    assert.strictEqual(context.content.meta.image, expectedUrl);
  });

  it('Meta image uses JPG from repo if no content.image available', async () => {
    const dom = new JSDOM('<html></html>');
    const context = {
      content: {
        document: dom.window.document,
        meta: {},
      },
      request,
    };
    await pre(context, action);

    assert.strictEqual(context.content.meta.image, 'https://www.foo.bar/default-meta-image.jpg?width=1200&format=pjpg&optimize=medium');
  });

  it('Meta image uses default meta image if neither content.image nor JPG from repo available', async () => {
    const dom = new JSDOM('<html></html>');
    const context = {
      content: {
        document: dom.window.document,
        meta: {},
      },
      request,
    };
    await pre(context, {
      ...action,
      downloader: {
        ...action.downloader,
        fetchGithub: async () => ({ status: 404 }),
      },
    });

    assert.strictEqual(context.content.meta.image, 'https://www.foo.bar/default-meta-image.png?width=1200&format=pjpg&optimize=medium');
  });

  it('Exposes body attributes as a map to be consumed in the HTL', async () => {
    const dom = new JSDOM(
      `<html class="foo" bar="baz" data-qux="corge">
        <body class="grault" garply="waldo" data-fred="plugh">
          <div class="default">
            <h1>Grault</h1>
            <p>Garply</p>
          </div>
        </body>
      </html>`,
    );
    const context = {
      content: {
        document: dom.window.document,
      },
      request,
    };
    await pre(context, action);

    assert.deepStrictEqual(dom.window.document.documentElement.attributesMap, {
      class: 'foo',
      bar: 'baz',
      'data-qux': 'corge',
    });
    assert.deepStrictEqual(dom.window.document.body.attributesMap, {
      class: 'grault',
      garply: 'waldo',
      'data-fred': 'plugh',
    });
  });
});<|MERGE_RESOLUTION|>--- conflicted
+++ resolved
@@ -332,12 +332,8 @@
     assert.ok(!context.content.document.querySelector('.metadata'), 'Metadata block not removed');
   });
 
-<<<<<<< HEAD
   it('Meta description is extracted from first <p> with 10 or more words', async () => {
-=======
-  it('Meta description is extracted from first <p> with 10 or more words', () => {
     const lt24Words = 'Lorem ipsum dolor.';
->>>>>>> 23215039
     const lt10Words = 'Lorem ipsum dolor sit amet.';
     const gt10Words = 'Lorem ipsum dolor sit amet, consectetuer adipiscing elit, sed diam nonummy nibh euismod tincidunt ut laoreet dolore magna aliquam erat volutpat.';
     const dom = new JSDOM(`
@@ -359,13 +355,13 @@
       },
       request,
     };
-    pre(context, action);
+    await pre(context, action);
 
     assert.ok(context.content.meta.description);
     assert.strictEqual(context.content.meta.description, gt10Words);
   });
 
-  it('Meta description is extracted from first <p> with 10 or more words or one word with more than 25 characters (case 1).', () => {
+  it('Meta description is extracted from first <p> with 10 or more words or one word with more than 25 characters (case 1).', async () => {
     const jpDescr = '4月10日「フォントの日」のスペシャル番組。今年はフォントの機能や活⽤のポイントを解説、エンターテインメント的な要素も盛り沢山で、楽しみながらフォントを学んでいただける時間です';
     const gt10Words = 'Lorem ipsum dolor sit amet, consectetuer adipiscing elit, sed diam nonummy nibh euismod tincidunt ut laoreet dolore magna aliquam erat volutpat.';
     const dom = new JSDOM(`
@@ -386,13 +382,13 @@
       },
       request,
     };
-    pre(context, action);
+    await pre(context, action);
 
     assert.ok(context.content.meta.description);
     assert.strictEqual(context.content.meta.description, jpDescr);
   });
 
-  it('Meta description is extracted from first <p> with 10 or more words or one word with more than 25 characters (case 2).', () => {
+  it('Meta description is extracted from first <p> with 10 or more words or one word with more than 25 characters (case 2).', async () => {
     const jpDescr = 'Adobe XDの強力な機能である「スタック」と「パディング」について佐々木雄平さんが解説します。';
     const gt10Words = 'Lorem ipsum dolor sit amet, consectetuer adipiscing elit, sed diam nonummy nibh euismod tincidunt ut laoreet dolore magna aliquam erat volutpat.';
     const dom = new JSDOM(`
@@ -413,13 +409,13 @@
       },
       request,
     };
-    pre(context, action);
+    await pre(context, action);
 
     assert.ok(context.content.meta.description);
     assert.strictEqual(context.content.meta.description, jpDescr);
   });
 
-  it('Meta description is extracted from first <p> but excludes links.', () => {
+  it('Meta description is extracted from first <p> but excludes links.', async () => {
     const gt10Words = 'Lorem ipsum dolor sit amet, consectetuer adipiscing elit, sed diam nonummy nibh euismod tincidunt ut laoreet dolore magna aliquam erat volutpat.';
     const dom = new JSDOM(`
     <html>
