--- conflicted
+++ resolved
@@ -207,19 +207,14 @@
       await testRender('page-metadata-block', 'head');
     });
 
-<<<<<<< HEAD
-    it('uses correct title and hero image', async () => {
-      await testRender(new URL('https://super-test--helix-pages--adobe.hlx.page/marketing/page-metadata-content-blocks'), 'head');
-=======
     it('renders multi value meta tags from metadata block', async () => {
       await testRender('page-metadata-block-multi-p', 'head');
       await testRender('page-metadata-block-multi-ul', 'head');
       await testRender('page-metadata-block-multi-ol', 'head');
     });
 
-    it('uses correct hero image', async () => {
-      await testRender(new URL('https://super-test--helix-pages--adobe.hlx.page/marketing/page-metadata-block-hero'), 'head');
->>>>>>> 6e381105
+    it('uses correct title and hero image', async () => {
+      await testRender(new URL('https://super-test--helix-pages--adobe.hlx.page/marketing/page-metadata-content-blocks'), 'head');
     });
   });
 
