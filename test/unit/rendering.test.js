/*
 * Copyright 2021 Adobe. All rights reserved.
 * This file is licensed to you under the Apache License, Version 2.0 (the "License");
 * you may not use this file except in compliance with the License. You may obtain a copy
 * of the License at http://www.apache.org/licenses/LICENSE-2.0
 *
 * Unless required by applicable law or agreed to in writing, software distributed under
 * the License is distributed on an "AS IS" BASIS, WITHOUT WARRANTIES OR REPRESENTATIONS
 * OF ANY KIND, either express or implied. See the License for the specific language
 * governing permissions and limitations under the License.
 */
/* eslint-env mocha */
process.env.HELIX_FETCH_FORCE_HTTP1 = true;

const assert = require('assert');
const path = require('path');
const crypto = require('crypto');
const fs = require('fs-extra');
const nock = require('nock');
const { JSDOM } = require('jsdom');
const { Request } = require('@adobe/helix-fetch');
const BuildCommand = require('@adobe/helix-cli/src/build.cmd.js');
const { assertEquivalentNode } = require('@adobe/helix-shared').dom;

async function createTestRoot() {
  const dir = path.resolve(__dirname, '..', 'tmp', crypto.randomBytes(16).toString('hex'));
  await fs.ensureDir(dir);
  return dir;
}

const resolver = {
  createURL({ package, name, version }) {
    // eslint-disable-next-line no-underscore-dangle
    const namespace = process.env.__OW_NAMESPACE || 'helix';
    return new URL(`https://adobeioruntime.net/api/v1/web/${namespace}/${package}/${name}@${version}`);
  },
};

describe('Rendering', () => {
  let testRoot;
  const actions = { };

  let scope0;
  let scope1;
  before(async () => {
    testRoot = await createTestRoot();
    const buildDir = path.resolve(testRoot, '.hlx/build');

    await new BuildCommand()
      .withFiles(['src/**/*.htl', 'src/**/*.js'])
      .withDirectory(path.resolve(__dirname, '..', '..'))
      .withTargetDir(buildDir)
      .withUniversal(true)
      .run();

    // eslint-disable-next-line global-require,import/no-dynamic-require
    actions.html = require(path.resolve(buildDir, 'src', 'html.js'));
    // eslint-disable-next-line global-require,import/no-dynamic-require
    actions.plain_html = require(path.resolve(buildDir, 'src', 'plain_html.js'));

    scope0 = nock('https://raw.githubusercontent.com')
      .get(/.*/)
      .reply(404)
      .persist();
    scope1 = nock('https://super-test--helix-pages--adobe.hlx.page')
      .get(/.*/)
      .reply(async (uri, body, cb) => {
        const file = path.resolve(__dirname, 'fixtures', uri.split('/').pop());
        const data = await fs.readFile(file, 'utf-8');
        cb(null, [200, data]);
      })
      .persist();
  });

  after(async () => {
    if (testRoot) {
      await fs.remove(testRoot);
    }
    scope0.persist(false);
    scope1.persist(false);
    nock.cleanAll();
  });

  async function render(url, script = 'html') {
    url.searchParams.append('owner', 'adobe');
    url.searchParams.append('repo', 'helix-pages');
    url.searchParams.append('ref', 'super-test');
    url.searchParams.append('path', `${url.pathname}.md`);
    const req = new Request(url.href, {
      headers: {
        host: url.hostname,
      },
    });
    const res = await actions[script].main(req, {
      resolver,
      env: {},
    });
    assert.strictEqual(res.status, 200);
    return res.text();
  }

  async function testRender(url, selector = 'main') {
    if (!(url instanceof URL)) {
      // eslint-disable-next-line no-param-reassign
      url = new URL(`https://helix-pages.com/${url}`);
    }
    const spec = url.pathname.split('/').pop();
    const actHtml = await render(url, 'html', url);
    // console.log(actHtml);
    const expHtml = await fs.readFile(path.resolve(__dirname, 'fixtures', `${spec}.html`), 'utf-8');
    const $actMain = new JSDOM(actHtml).window.document.querySelector(selector);
    const $expMain = new JSDOM(expHtml).window.document.querySelector(selector);
    assertEquivalentNode($actMain, $expMain);
  }

  async function testRenderPlain(url) {
    if (!(url instanceof URL)) {
      // eslint-disable-next-line no-param-reassign
      url = new URL(`https://helix-pages.com/${url}`);
    }
    const spec = url.pathname.split('/').pop();
    const actHtml = await render(url, 'plain_html');
    const expHtml = await fs.readFile(path.resolve(__dirname, 'fixtures', `${spec}.plain.html`), 'utf-8');
    const $actMain = new JSDOM(actHtml).window.document.querySelector('body');
    const $expMain = new JSDOM(expHtml).window.document.querySelector('body');
    assertEquivalentNode($actMain, $expMain);
  }

  describe('Section DIVS', () => {
    it('renders document with 1 section correctly', async () => {
      await testRender('one-section');
    });

    it('renders document with 1 section correctly (plain)', async () => {
      await testRenderPlain('one-section');
    });

    it('renders document with 3 sections correctly', async () => {
      await testRender('simple');
    });

    it('renders document with 3 sections correctly (plain)', async () => {
      await testRenderPlain('simple');
    });
  });

  describe('Images', () => {
    it('renders images.md correctly', async () => {
      const html = await render(new URL('https://helix-pages.com/images'));
      const dom = new JSDOM(html);
      const pics = Array.from(dom.window.document.querySelectorAll('picture'));
      const imgs = pics.map((pic) => pic.querySelector('img'));
      assert.strictEqual(pics.length, 3, 'document has 3 pictures');
      assert.strictEqual(imgs.length, 3, 'document has 3 images');
      assert.ok(pics.every((pic) => pic.querySelector('source').getAttribute('srcset').endsWith('?width=750&auto=webp&format=pjpg&optimize=medium')), 'pictures have source sets with correct parameters');
      assert.ok(imgs.every((img) => img.getAttribute('src').endsWith('?width=2000&auto=webp&format=pjpg&optimize=medium')), 'images have source with correct parameters');
      assert.ok(imgs.shift().getAttribute('loading') === 'eager', 'first image has loading set to eager');
      assert.ok(imgs.every((img) => img.getAttribute('loading') === 'lazy'), 'all other images have loading set to lazy');
    });

    it('renders images.md correctly (plain)', async () => {
      const html = await render(new URL('https://helix-pages.com/images'), 'plain_html');
      const dom = new JSDOM(html);
      const pics = Array.from(dom.window.document.querySelectorAll('picture'));
      const imgs = pics.map((pic) => pic.querySelector('img'));
      assert.strictEqual(pics.length, 3, 'document has 3 pictures');
      assert.strictEqual(imgs.length, 3, 'document has 3 images');
      assert.ok(pics.every((pic) => pic.querySelector('source').getAttribute('srcset').endsWith('?width=750&auto=webp&format=pjpg&optimize=medium')), 'pictures have source sets with correct parameters');
      assert.ok(imgs.every((img) => img.getAttribute('src').endsWith('?width=2000&auto=webp&format=pjpg&optimize=medium')), 'images have source with correct parameters');
      assert.ok(imgs.shift().getAttribute('loading') === 'eager', 'first image has loading set to eager');
      assert.ok(imgs.every((img) => img.getAttribute('loading') === 'lazy'), 'all other images have loading set to lazy');
    });
  });

  describe('Page Block', () => {
    it('renders document with singe column page block', async () => {
      await testRender('page-block-1-col');
    });

    it('renders document with singe column page block (plain)', async () => {
      await testRenderPlain('page-block-1-col');
    });

    it('renders document with double column page block', async () => {
      await testRender('page-block-2-col');
    });

    it('renders document with double column page block (plain)', async () => {
      await testRenderPlain('page-block-2-col');
    });

    it('renders document with formatting in header', async () => {
      await testRender('page-block-strong');
    });

    it('renders document with empty header', async () => {
      await testRender('page-block-no-title');
    });

    it('renders document with some empty header', async () => {
      await testRender('page-block-empty-cols');
    });
  });

  describe('Metadata', () => {
<<<<<<< HEAD
    it('renders meta tags from metadata json', async () => {
      await testRender('page-metadata-json', 'head');
    });

=======
>>>>>>> 86c1fb60
    it('renders meta tags from metadata block', async () => {
      await testRender('page-metadata-block', 'head');
    });

    it('renders multi value meta tags from metadata block', async () => {
      await testRender('page-metadata-block-multi-p', 'head');
      await testRender('page-metadata-block-multi-ul', 'head');
      await testRender('page-metadata-block-multi-ol', 'head');
    });

    it('uses correct title and hero image', async () => {
      await testRender(new URL('https://super-test--helix-pages--adobe.hlx.page/marketing/page-metadata-content-blocks'), 'head');
    });
  });

  describe('Miscellaneous', () => {
    it('renders the fedpub header correctly', async () => {
      await testRenderPlain('fedpub-header');
    });
  });
});<|MERGE_RESOLUTION|>--- conflicted
+++ resolved
@@ -203,13 +203,10 @@
   });
 
   describe('Metadata', () => {
-<<<<<<< HEAD
     it('renders meta tags from metadata json', async () => {
       await testRender('page-metadata-json', 'head');
     });
 
-=======
->>>>>>> 86c1fb60
     it('renders meta tags from metadata block', async () => {
       await testRender('page-metadata-block', 'head');
     });
