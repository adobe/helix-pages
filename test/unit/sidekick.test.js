--- conflicted
+++ resolved
@@ -221,24 +221,14 @@
     // shows notification
     assert.strictEqual(await page.evaluate(() => {
       window.hlxSidekick.notify('Lorem ipsum');
-<<<<<<< HEAD
       return document.querySelector('.hlx-sk-overlay .modal').textContent;
     }), 'Lorem ipsum', 'Did show notification');
-=======
-      return window.document.querySelector('.hlx-sk-overlay .modal').textContent;
-    }), 'Lorem ipsum', 'Did not show notification');
->>>>>>> c175b30b
 
     // shows sticky modal
     assert.strictEqual(await page.evaluate(() => {
       window.hlxSidekick.showModal('Sticky', true);
-<<<<<<< HEAD
       return document.querySelector('.hlx-sk-overlay .modal.wait').textContent;
     }), 'Sticky', 'Did show sticky modal');
-=======
-      return window.document.querySelector('.hlx-sk-overlay .modal.wait').textContent;
-    }), 'Sticky', 'Did not show sticky modal');
->>>>>>> c175b30b
 
     // hides sticky modal
     assert.strictEqual(await page.evaluate(() => {
