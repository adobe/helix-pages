/*
 * Copyright 2020 Adobe. All rights reserved.
 * This file is licensed to you under the Apache License, Version 2.0 (the "License");
 * you may not use this file except in compliance with the License. You may obtain a copy
 * of the License at http://www.apache.org/licenses/LICENSE-2.0
 *
 * Unless required by applicable law or agreed to in writing, software distributed under
 * the License is distributed on an "AS IS" BASIS, WITHOUT WARRANTIES OR REPRESENTATIONS
 * OF ANY KIND, either express or implied. See the License for the specific language
 * governing permissions and limitations under the License.
 */
/* eslint-env mocha */
/* global window document */

'use strict';

const assert = require('assert');
const puppeteer = require('puppeteer');

describe('Test sidekick bookmarklet', () => {
  const fixturesPrefix = `file://${__dirname}/sidekick`;

  const getPlugins = async (p) => p.evaluate(
    () => Array.from(document.querySelectorAll('.hlx-sk > div'))
      .map((plugin) => ({
        id: plugin.className,
        text: plugin.textContent,
      })),
  );

  const execPlugin = async (p, id) => p.evaluate((pluginId) => {
    const click = (el) => {
      const evt = document.createEvent('Events');
      evt.initEvent('click', true, false);
      el.dispatchEvent(evt);
    };
    click(document.querySelector(`.hlx-sk .${pluginId} button`));
  }, id);

  const clickButton = async (p, id) => p.evaluate((buttonId) => {
    const click = (el) => {
      const evt = window.document.createEvent('Events');
      evt.initEvent('click', true, false);
      el.dispatchEvent(evt);
    };
    click(window.document.querySelector(`.hlx-sk button.${buttonId}`));
  }, id);

  const mockCustomPlugins = async (p, js, check = () => true) => {
    await p.setRequestInterception(true);
    p.on('request', async (req) => {
      if (req.url().endsWith('/tools/sidekick/plugins.js')
        && check(req)) {
        await req.respond({
          status: 200,
          body: js || '',
        });
      } else {
        await req.continue();
      }
    });
  };

  const assertLater = async (delay = 5000) => new Promise((resolve) => {
    setTimeout(async () => {
      resolve(assert);
    }, delay);
  });

  let browser;
  let page;

  beforeEach(async () => {
    browser = await puppeteer.launch({
      headless: true,
      args: [
        '--disable-popup-blocking',
        '--disable-web-security',
        '–no-sandbox',
        '–disable-setuid-sandbox',
      ],
    });
    page = await browser.newPage();
  });

  afterEach(async () => {
    await browser.close();
    browser = null;
    page = null;
  });

  it('Renders default plugins', async () => {
    await page.goto(`${fixturesPrefix}/config-none.html`, { waitUntil: 'load' });
    const skHandle = await page.$('div.hlx-sk');
    assert.ok(skHandle, 'Did not render without config');
    const plugins = await getPlugins(page);
    assert.strictEqual(plugins.length, 2, 'Did not render default plugins');
    const zIndex = await page.evaluate(
      (elem) => window.getComputedStyle(elem).getPropertyValue('z-index'),
      skHandle,
    );
    assert.strictEqual(zIndex, '1000', 'Did not apply default CSS');
  }).timeout(10000);

  it('Adds plugin from config', async () => {
    await mockCustomPlugins(page);
    await page.goto(`${fixturesPrefix}/config-plugin.html`, { waitUntil: 'load' });
    const plugins = await getPlugins(page);
    assert.ok(plugins.find((p) => p.id === 'foo'), 'Did not add plugin from config');
  }).timeout(10000);

  it('Adds plugin from legacy config', async () => {
    let dialogMsg = '';
    await mockCustomPlugins(page);
    page.on('dialog', (dialog) => {
      dialogMsg = dialog.message();
    });
    await page.goto(`${fixturesPrefix}/config-legacy.html`, { waitUntil: 'load' });
    const plugins = await getPlugins(page);
    assert.ok(plugins.find((p) => p.id === 'foo'), 'Did not add plugin from legacy config');
    (await assertLater()).ok(dialogMsg.startsWith('Good news!'), 'Did not show update dialog');
  }).timeout(10000);

  it('Detects innerHost and outerHost from config', async () => {
    await mockCustomPlugins(page);
    await page.goto(`${fixturesPrefix}/config-plugin.html`, { waitUntil: 'load' });
    const config = await page.evaluate(() => window.hlx.sidekick.config);
    assert.strictEqual(
      config.innerHost,
      'foo--theblog--adobe.hlx.page',
    );
    assert.strictEqual(
      config.outerHost,
      'theblog--adobe.hlx.live',
    );
  }).timeout(10000);

  it('Adds plugins via API', async () => {
    await page.goto(`${fixturesPrefix}/add-plugins.html`, { waitUntil: 'load' });
    let plugins = await getPlugins(page);
    assert.ok(plugins.length, 6, 'Did not add plugins via API');

    await (await page.$('div.hlx-sk .ding button')).click();
    plugins = await getPlugins(page);
    assert.ok(plugins.length, 7, 'Did not execute plugin action');
  }).timeout(10000);

  it('Adds plugins from project', async () => {
    await mockCustomPlugins(page, `
      window.hlx.sidekick.add({
        id: 'bar',
        button: {
          text: 'Bar',
        },
      });
    `);
    await page.goto(`${fixturesPrefix}/config-plugin.html`, { waitUntil: 'load' });
    assert.ok((await getPlugins(page)).find((p) => p.id === 'bar'), 'Did not add plugins from project');
  }).timeout(10000);

  it('Adds plugins from fixed host', async () => {
    await mockCustomPlugins(
      page,
      `window.hlx.sidekick.add({
        id: 'bar',
        button: {
          text: 'Bar',
        },
      });`,
      (req) => req.url().startsWith('https://plugins.foo.bar'),
    );
    await page.goto(`${fixturesPrefix}/config-plugin-host.html`, { waitUntil: 'load' });
    assert.ok((await getPlugins(page)).find((p) => p.id === 'bar'), 'Did not add plugins from fixed host');
  }).timeout(10000);

  it('Replaces plugin', async () => {
    await mockCustomPlugins(page);
    await page.goto(`${fixturesPrefix}/config-plugin.html`, { waitUntil: 'load' });
    await page.evaluate(() => {
      window.hlx.sidekick.add({
        id: 'foo',
        override: true,
        button: {
          text: 'ReplaceFoo',
        },
      });
    });
    const plugins = await getPlugins(page);
    assert.ok(plugins.find((p) => p.id === 'foo' && p.text === 'ReplaceFoo'), 'Did not replace plugin');
  }).timeout(10000);

  it('Extends plugin', async () => {
    await mockCustomPlugins(page);
    await page.goto(`${fixturesPrefix}/config-plugin.html`, { waitUntil: 'load' });
    await page.evaluate(() => {
      window.hlx.sidekick.add({
        id: 'foo',
        button: {
          text: 'ExtendFoo',
        },
      });
    });
    const plugins = await getPlugins(page);
    assert.ok(plugins.find((p) => p.id === 'foo' && p.text === 'ExtendFoo'), 'Did not extend plugin');
  }).timeout(10000);

  it('Removes plugin', async () => {
    await mockCustomPlugins(page);
    await page.goto(`${fixturesPrefix}/config-plugin.html`, { waitUntil: 'load' });
    await page.evaluate(() => window.hlx.sidekick.remove('foo'));
    const plugins = await getPlugins(page);
    assert.ok(!plugins.find((p) => p.id === 'foo'), 'Did not remove plugin');
  }).timeout(10000);

  it('Adds HTML element in plugin', async () => {
    await page.goto(`${fixturesPrefix}/config-none.html`, { waitUntil: 'load' });
    const text = await page.evaluate(() => {
      window.hlx.sidekick.add({
        id: 'foo',
        elements: [
          {
            tag: 'span',
            text: 'Lorem ipsum',
          },
        ],
      });
      return document.querySelector('.hlx-sk .foo').textContent;
    });
    assert.strictEqual(text, 'Lorem ipsum', 'Did not add HTML element in plugin');
  }).timeout(10000);

  it('Loads custom CSS', async () => {
    await page.goto(`${fixturesPrefix}/config-none.html`, { waitUntil: 'load' });
    await page.evaluate(() => {
      window.hlx.sidekick.loadCSS('custom.css');
    });
    const bgColor = await page.$eval('div.hlx-sk',
      (elem) => window.getComputedStyle(elem).getPropertyValue('background-color'));
    assert.strictEqual(bgColor, 'rgb(255, 255, 0)', 'Did not load custom CSS');
  }).timeout(10000);

  it('Shows and hides notifications', async () => {
    await page.goto(`${fixturesPrefix}/config-none.html`, { waitUntil: 'load' });

    // shows notification
    assert.strictEqual(await page.evaluate(() => {
      window.hlx.sidekick.notify('Lorem ipsum');
      return document.querySelector('.hlx-sk-overlay .modal').textContent;
    }), 'Lorem ipsum', 'Did show notification');

    // shows sticky modal
    assert.strictEqual(await page.evaluate(() => {
      window.hlx.sidekick.showModal('Sticky', true);
      return document.querySelector('.hlx-sk-overlay .modal.wait').textContent;
    }), 'Sticky', 'Did show sticky modal');

    // hides sticky modal
    assert.strictEqual(await page.evaluate(() => {
      window.hlx.sidekick.hideModal();
      return document.querySelector('.hlx-sk-overlay').classList.contains('hlx-sk-hidden');
    }), true, 'Did not hide sticky modal');

    // shows multi-line notification
    assert.strictEqual(await page.evaluate(() => {
      window.hlx.sidekick.notify(['Lorem ipsum', 'sit amet']);
      return document.querySelector('.hlx-sk-overlay .modal').innerHTML;
    }), '<p>Lorem ipsum</p><p>sit amet</p>', 'Did not show multi-line notification');

    // hides sticky modal on overlay click
    assert.ok(await page.evaluate(() => {
      window.hlx.sidekick.showModal('Sticky');
      const overlay = document.querySelector('.hlx-sk-overlay');
      const click = (el) => {
        const evt = document.createEvent('Events');
        evt.initEvent('click', true, false);
        el.dispatchEvent(evt);
      };
      click(overlay);
      return overlay.classList.contains('hlx-sk-hidden');
    }), 'Did not hide sticky modal on overlay click');
  }).timeout(10000);

  it('Close button hides sidekick', async () => {
    await page.goto(`${fixturesPrefix}/config-none.html`, { waitUntil: 'load' });
    await clickButton(page, 'close');
    assert.ok(
      await page.evaluate(() => window.document.querySelector('.hlx-sk').classList.contains('hlx-sk-hidden')),
      'Did not hide sidekick',
    );
  }).timeout(10000);

  it('Share button copies sharing URL to clipboard', async () => {
    await page.goto(`${fixturesPrefix}/config-none.html`, { waitUntil: 'load' });
    await clickButton(page, 'share');
    assert.strictEqual(
      await page.evaluate(() => window.document.querySelector('.hlx-sk-overlay .modal').textContent),
      'Sharing URL copied to clipboard',
      'Did not copy sharing URL to clipboard',
    );
  }).timeout(10000);

  it('Preview plugin opens a new tab with staging lookup URL from gdrive URL', async () => {
    // watch for new browser window
    let lookupUrl;
    browser.on('targetcreated', async (target) => {
      lookupUrl = target.url();
    });
    // open test page and click preview button
    await mockCustomPlugins(page);
    await page.goto(`${fixturesPrefix}/preview-gdrive.html`, { waitUntil: 'load' });
    await execPlugin(page, 'preview');
    // check result
    (await assertLater()).strictEqual(
      lookupUrl,
      'https://adobeioruntime.net/api/v1/web/helix/helix-services/content-proxy@v2?owner=adobe&repo=pages&ref=main&path=%2F&lookup=https%3A%2F%2Fdocs.google.com%2Fdocument%2Fd%2F2E1PNphAhTZAZrDjevM0BX7CZr7KjomuBO6xE1TUo9NU%2Fedit',
      'Staging lookup URL not opened',
    );
  }).timeout(10000);

  it('Preview plugin opens a new tab with staging lookup URL from onedrive URL', async () => {
    // watch for new browser window
    let lookupUrl;
    browser.on('targetcreated', async (target) => {
      lookupUrl = target.url();
    });
    // open test page and click preview button
    await mockCustomPlugins(page);
    await page.goto(`${fixturesPrefix}/preview-onedrive.html`, { waitUntil: 'load' });
    await execPlugin(page, 'preview');
    // check result
    (await assertLater()).strictEqual(
      lookupUrl,
      'https://adobeioruntime.net/api/v1/web/helix/helix-services/content-proxy@v2?owner=adobe&repo=theblog&ref=main&path=%2F&lookup=https%3A%2F%2Fadobe.sharepoint.com%2F%3Aw%3A%2Fr%2Fsites%2FTheBlog%2F_layouts%2F15%2FDoc.aspx%3Fsourcedoc%3D%257BE8EC80CB-24C3-4B95-B082-C51FD8BC8760%257D%26file%3Dcafebabe.docx%26action%3Ddefault%26mobileredirect%3Dtrue',
      'Staging lookup URL not opened',
    );
  }).timeout(10000);

  it('Edit plugin opens a new tab with editor lookup URL from staging URL', async () => {
    // watch for new browser window
    let editUrl;
    page.on('popup', async (popup) => {
      editUrl = popup.url();
    });
    // open test page and click preview button
    await mockCustomPlugins(page);
    await page.goto(`${fixturesPrefix}/edit-staging.html`, { waitUntil: 'load' });
    await execPlugin(page, 'edit');
    // check result
    (await assertLater()).strictEqual(
      editUrl,
      'https://adobeioruntime.net/api/v1/web/helix/helix-services/content-proxy@v2?owner=adobe&repo=theblog&ref=master&path=%2F&edit=https%3A%2F%2Ftheblog--adobe.hlx.page%2Fen%2Ftopics%2Fbla.html',
      'Editor lookup URL not opened',
    );
  }).timeout(10000);

  it('Edit plugin opens a new tab with editor lookup URL from production URL', async () => {
    // watch for new browser window
    let editUrl;
    page.on('popup', async (popup) => {
      editUrl = popup.url();
    });
    // open test page and click preview button
    await mockCustomPlugins(page);
    await page.goto(`${fixturesPrefix}/edit-production.html`, { waitUntil: 'load' });
    await execPlugin(page, 'edit');
    // check result
    (await assertLater(10000)).strictEqual(
      editUrl,
      'https://adobeioruntime.net/api/v1/web/helix/helix-services/content-proxy@v2?owner=adobe&repo=theblog&ref=master&path=%2F&edit=https%3A%2F%2Fblog.adobe.com%2Fen%2Ftopics%2Fbla.html',
      'Editor lookup URL not opened',
    );
  }).timeout(15000);

  it('Preview plugin opens a new tab with staging URL from production URL', async () => {
    // watch for new browser window
    let stagingUrl;
    page.on('popup', async (popup) => {
      stagingUrl = popup.url();
    });
    // open test page and click preview button
    await mockCustomPlugins(page);
    await page.goto(`${fixturesPrefix}/edit-production.html`, { waitUntil: 'load' });
    await execPlugin(page, 'preview');
    // check result
<<<<<<< HEAD
    (await assertLater(10000)).strictEqual(
=======
    (await assertLater(15000)).strictEqual(
>>>>>>> 1b1e3178
      stagingUrl,
      'https://theblog--adobe.hlx.page/en/topics/bla.html',
      'Staging URL not opened',
    );
<<<<<<< HEAD
  }).timeout(15000);
=======
  }).timeout(20000);
>>>>>>> 1b1e3178

  it('Publish plugin sends purge request from staging URL', async () => {
    const actionHost = 'https://adobeioruntime.net';
    const purgePath = '/en/topics/bla.html';
    // watch for purge request
    let purged = false;
    page.on('request', async (req) => {
      if (req.url().startsWith(actionHost)) {
        const params = new URL(req.url()).searchParams;
        purged = params.get('path') === purgePath
          && params.get('xfh').split(',').length === 2;
      }
    });
    // open test page and click publish button
    await page.goto(`${fixturesPrefix}/publish-staging.html`, { waitUntil: 'load' });
    await page.evaluate(() => {
      const click = (el) => {
        const evt = document.createEvent('Events');
        evt.initEvent('click', true, false);
        el.dispatchEvent(evt);
      };
      click(document.querySelector('.hlx-sk .publish button'));
    });
    // check result
    (await assertLater()).ok(purged, 'Purge request not sent');
  }).timeout(10000);

  it('Publish plugin purges dependencies', async () => {
    const actionHost = 'https://adobeioruntime.net';
    const purgePath = '/en/topics/foo.html';
    // watch for purge request
    let purged = false;
    page.on('request', async (req) => {
      if (req.url().startsWith(actionHost)) {
        const params = new URL(req.url()).searchParams;
        purged = params.get('path') === purgePath;
      }
    });
    // open test page and click publish button
    await page.goto(`${fixturesPrefix}/publish-staging.html`, { waitUntil: 'load' });
    // add dependencies
    await page.evaluate((dPath) => {
      window.hlx.dependencies = [dPath];
    }, purgePath);
    await page.evaluate(() => {
      const click = (el) => {
        const evt = document.createEvent('Events');
        evt.initEvent('click', true, false);
        el.dispatchEvent(evt);
      };
      click(document.querySelector('.hlx-sk .publish button'));
    });
    // check result
    (await assertLater()).ok(purged, 'Purge request not sent');
  }).timeout(10000);
});<|MERGE_RESOLUTION|>--- conflicted
+++ resolved
@@ -382,20 +382,12 @@
     await page.goto(`${fixturesPrefix}/edit-production.html`, { waitUntil: 'load' });
     await execPlugin(page, 'preview');
     // check result
-<<<<<<< HEAD
-    (await assertLater(10000)).strictEqual(
-=======
     (await assertLater(15000)).strictEqual(
->>>>>>> 1b1e3178
       stagingUrl,
       'https://theblog--adobe.hlx.page/en/topics/bla.html',
       'Staging URL not opened',
     );
-<<<<<<< HEAD
-  }).timeout(15000);
-=======
   }).timeout(20000);
->>>>>>> 1b1e3178
 
   it('Publish plugin sends purge request from staging URL', async () => {
     const actionHost = 'https://adobeioruntime.net';
