{
  "name": "@adobe/helix-pages",
  "version": "4.5.3",
  "private": true,
  "description": "Helix Pages is the Helix project behind [https://*.project-helix.page/](https://www.project-helix.page/)",
  "scripts": {
    "test": "mocha test/unit/*.test.js",
    "lint": "./node_modules/.bin/eslint .",
    "semantic-release": "semantic-release",
    "test:hlx.pge.smoketest": "mocha test/smoke/*.* -t 5000 --domain $TEST_DOMAIN",
    "test:hlx.pge.generic.smoketester": "mocha test/smoketester/*.* -t 5000 --domain $TEST_DOMAIN --owner $TEST_OWNER --repo $TEST_REPO --branch $TEST_BRANCH --index $TEST_INDEX",
    "test:pages": "env TEST_DOMAIN=$TEST_DOMAIN TEST_VERSION_LOCK=\"$TEST_VERSION_LOCK\" mocha --exit test/pages/*.*"
  },
  "repository": {
    "type": "git",
    "url": "https://github.com/adobe/helix-pages.git"
  },
  "license": "Apache-2.0",
  "bugs": {
    "url": "https://github.com/adobe/helix-pages/issues"
  },
  "homepage": "https://github.com/adobe/helix-pages#readme",
  "dependencies": {
    "@adobe/helix-fetch": "1.9.1",
    "@adobe/helix-pipeline": "13.0.1",
    "@adobe/helix-shared": "7.16.1",
    "@adobe/openwhisk-action-logger": "2.2.1",
    "@adobe/openwhisk-action-utils": "4.3.1",
    "algoliasearch": "4.6.0",
    "ferrum": "1.7.0",
    "lodash.pick": "4.4.0",
    "lodash.pickby": "4.6.0",
    "xml-escape": "1.1.0",
    "yaml": "1.10.0"
  },
  "devDependencies": {
    "@adobe/eslint-config-helix": "1.1.3",
    "@adobe/helix-fetch": "1.9.1",
    "@semantic-release/changelog": "5.0.1",
    "@semantic-release/git": "9.0.0",
    "@semantic-release/github": "7.1.2",
    "chai": "4.2.0",
    "chai-http": "4.3.0",
    "dotenv": "8.2.0",
    "eslint": "7.13.0",
    "eslint-plugin-header": "3.1.0",
    "eslint-plugin-import": "2.22.1",
    "fs-extra": "9.0.1",
    "jquery": "3.5.1",
    "jsdom": "16.4.0",
    "mocha": "8.2.1",
    "mocha-junit-reporter": "2.0.0",
    "mocha-parallel-tests": "2.3.0",
<<<<<<< HEAD
    "nock": "13.0.4",
    "nock-puppeteer": "^1.0.2",
=======
    "nock": "13.0.5",
>>>>>>> 7d13952e
    "nyc": "15.1.0",
    "proxyquire": "2.1.3",
    "puppeteer": "^5.5.0",
    "semantic-release": "17.2.2",
    "yargs": "16.1.0"
  }
}<|MERGE_RESOLUTION|>--- conflicted
+++ resolved
@@ -51,15 +51,11 @@
     "mocha": "8.2.1",
     "mocha-junit-reporter": "2.0.0",
     "mocha-parallel-tests": "2.3.0",
-<<<<<<< HEAD
-    "nock": "13.0.4",
-    "nock-puppeteer": "^1.0.2",
-=======
     "nock": "13.0.5",
->>>>>>> 7d13952e
+    "nock-puppeteer": "1.0.2",
     "nyc": "15.1.0",
     "proxyquire": "2.1.3",
-    "puppeteer": "^5.5.0",
+    "puppeteer": "5.5.0",
     "semantic-release": "17.2.2",
     "yargs": "16.1.0"
   }
