--- conflicted
+++ resolved
@@ -21,12 +21,8 @@
   },
   "homepage": "https://github.com/adobe/helix-pages#readme",
   "dependencies": {
-<<<<<<< HEAD
     "@adobe/helix-fetch": "1.9.0",
-    "@adobe/helix-pipeline": "10.2.2",
-=======
     "@adobe/helix-pipeline": "10.2.3",
->>>>>>> fbc19e0c
     "@adobe/helix-shared": "7.10.0",
     "@adobe/openwhisk-action-logger": "2.2.0",
     "@adobe/openwhisk-action-utils": "4.2.3",
