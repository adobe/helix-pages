{
  "name": "helix-pages",
  "version": "1.0.3",
  "private": true,
  "description": "Helix Pages is the Helix project behind [https://*.project-helix.page/](https://www.project-helix.page/)",
  "scripts": {
    "lint": "./node_modules/.bin/eslint .",
    "semantic-release": "semantic-release",
    "snyk-protect": "snyk protect",
    "prepare": "npm run snyk-protect",
    "test:hlx.pge.smoketest": "mocha test/smoke/*.* -t 5000 --domain $TEST_DOMAIN",
    "test:hlx.pge.generic.smoketester": "mocha test/smoketester/*.* -t 5000 --domain $TEST_DOMAIN --owner $TEST_OWNER --repo $TEST_REPO --branch $TEST_BRANCH --index $TEST_INDEX"
  },
  "repository": {
    "type": "git",
    "url": "git+https://github.com/adobe/helix-pages.git"
  },
  "license": "Apache-2.0",
  "bugs": {
    "url": "https://github.com/adobe/helix-pages/issues"
  },
  "homepage": "https://github.com/adobe/helix-pages#readme",
  "dependencies": {
    "ferrum": "1.4.1",
    "jquery": "3.4.1",
    "request": "2.88.0",
    "request-promise-native": "1.0.7",
    "snyk": "1.235.0"
  },
  "devDependencies": {
    "@adobe/eslint-config-helix": "1.1.0",
    "@semantic-release/changelog": "3.0.4",
    "@semantic-release/git": "7.0.16",
<<<<<<< HEAD
    "@semantic-release/github": "5.5.0",
    "chai": "^4.2.0",
    "chai-http": "^4.3.0",
=======
    "@semantic-release/github": "5.5.3",
>>>>>>> 1bbc06bb
    "eslint": "6.5.1",
    "eslint-plugin-header": "3.0.0",
    "eslint-plugin-import": "2.18.2",
    "jsdom": "^15.1.1",
    "mocha": "6.2.1",
    "mocha-junit-reporter": "1.23.1",
    "mocha-parallel-tests": "2.2.2",
    "nyc": "14.1.1",
    "semantic-release": "15.13.24",
    "yargs": "^14.2.0"
  },
  "snyk": true
}<|MERGE_RESOLUTION|>--- conflicted
+++ resolved
@@ -31,13 +31,9 @@
     "@adobe/eslint-config-helix": "1.1.0",
     "@semantic-release/changelog": "3.0.4",
     "@semantic-release/git": "7.0.16",
-<<<<<<< HEAD
-    "@semantic-release/github": "5.5.0",
+    "@semantic-release/github": "5.5.3",
     "chai": "^4.2.0",
     "chai-http": "^4.3.0",
-=======
-    "@semantic-release/github": "5.5.3",
->>>>>>> 1bbc06bb
     "eslint": "6.5.1",
     "eslint-plugin-header": "3.0.0",
     "eslint-plugin-import": "2.18.2",
