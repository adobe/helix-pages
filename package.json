--- conflicted
+++ resolved
@@ -56,11 +56,7 @@
   },
   "devDependencies": {
     "@adobe/eslint-config-helix": "1.1.4",
-<<<<<<< HEAD
     "@adobe/helix-cli": "13.2.1",
-    "@adobe/helix-deploy": "3.9.1",
-=======
->>>>>>> f7573f5a
     "@semantic-release/changelog": "5.0.1",
     "@semantic-release/exec": "5.0.0",
     "@semantic-release/git": "9.0.0",
