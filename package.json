--- conflicted
+++ resolved
@@ -19,14 +19,10 @@
   },
   "homepage": "https://github.com/adobe/helix-pages#readme",
   "dependencies": {
-<<<<<<< HEAD
-    "@adobe/helix-pipeline": "6.2.1",
+    "@adobe/helix-pipeline": "6.2.3",
     "@adobe/openwhisk-action-logger": "^2.1.0",
     "@adobe/openwhisk-action-utils": "^4.1.0",
     "algoliasearch": "^4.0.1",
-=======
-    "@adobe/helix-pipeline": "6.2.3",
->>>>>>> 198ee606
     "ferrum": "1.7.0",
     "jquery": "3.4.1",
     "request": "2.88.0",
