{
  "name": "helix-pages",
  "version": "1.3.3",
  "private": true,
  "description": "Helix Pages is the Helix project behind [https://*.project-helix.page/](https://www.project-helix.page/)",
  "scripts": {
    "lint": "./node_modules/.bin/eslint .",
    "semantic-release": "semantic-release",
    "test:hlx.pge.smoketest": "mocha test/smoke/*.* -t 5000 --domain $TEST_DOMAIN",
    "test:hlx.pge.generic.smoketester": "mocha test/smoketester/*.* -t 5000 --domain $TEST_DOMAIN --owner $TEST_OWNER --repo $TEST_REPO --branch $TEST_BRANCH --index $TEST_INDEX"
  },
  "repository": {
    "type": "git",
    "url": "git+https://github.com/adobe/helix-pages.git"
  },
  "license": "Apache-2.0",
  "bugs": {
    "url": "https://github.com/adobe/helix-pages/issues"
  },
  "homepage": "https://github.com/adobe/helix-pages#readme",
  "dependencies": {
    "@adobe/helix-pipeline": "6.2.1",
    "@adobe/openwhisk-action-logger": "^2.1.0",
    "@adobe/openwhisk-action-utils": "^4.1.0",
    "algoliasearch": "^4.0.1",
    "ferrum": "1.7.0",
    "jquery": "3.4.1",
    "request": "2.88.0",
    "request-promise-native": "1.0.8",
    "yaml": "^1.7.2"
  },
  "devDependencies": {
    "@adobe/eslint-config-helix": "1.1.0",
    "@semantic-release/changelog": "5.0.0",
    "@semantic-release/git": "9.0.0",
    "@semantic-release/github": "7.0.3",
    "chai": "4.2.0",
    "chai-http": "4.3.0",
    "eslint": "6.8.0",
    "eslint-plugin-header": "3.0.0",
    "eslint-plugin-import": "2.20.1",
    "fs-extra": "^8.1.0",
    "jsdom": "16.1.0",
    "mocha": "7.0.1",
    "mocha-junit-reporter": "1.23.3",
<<<<<<< HEAD
    "mocha-parallel-tests": "2.2.2",
    "nock": "^11.7.2",
=======
    "mocha-parallel-tests": "2.3.0",
>>>>>>> 7015884f
    "nyc": "15.0.0",
    "proxyquire": "^2.1.3",
    "semantic-release": "17.0.2",
    "yargs": "15.1.0"
  }
}<|MERGE_RESOLUTION|>--- conflicted
+++ resolved
@@ -43,12 +43,8 @@
     "jsdom": "16.1.0",
     "mocha": "7.0.1",
     "mocha-junit-reporter": "1.23.3",
-<<<<<<< HEAD
-    "mocha-parallel-tests": "2.2.2",
+    "mocha-parallel-tests": "2.3.0",
     "nock": "^11.7.2",
-=======
-    "mocha-parallel-tests": "2.3.0",
->>>>>>> 7015884f
     "nyc": "15.0.0",
     "proxyquire": "^2.1.3",
     "semantic-release": "17.0.2",
