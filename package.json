{
  "name": "@adobe/helix-pages",
  "version": "4.18.11",
  "private": true,
  "description": "Helix Pages is the Helix project behind [https://*.project-helix.page/](https://www.project-helix.page/)",
  "scripts": {
    "test": "mocha test/unit/*.test.js --exit",
    "lint": "./node_modules/.bin/eslint .",
    "semantic-release": "semantic-release",
    "test:hlx.pge.smoketest": "mocha test/smoke/*.* -t 30000 --domain $TEST_DOMAIN",
    "test:hlx.pge.generic.smoketester": "mocha test/smoketester/*.* -t 5000 --domain $TEST_DOMAIN --owner $TEST_OWNER --repo $TEST_REPO --branch $TEST_BRANCH --index $TEST_INDEX",
    "test:pages": "env TEST_DOMAIN=$TEST_DOMAIN TEST_VERSION_LOCK=\"$TEST_VERSION_LOCK\" mocha --exit test/pages/*.*",
    "build": "hlx clean && hlx build",
    "publish": "./release/publish.sh",
    "deploy": "./release/deploy.sh",
    "deploy-ci": "./release/deploy-ci.sh",
    "deploy:multiaction": "hedy -v --deploy --entry-file=universal/index.js --test='/plain_html?path=/OK.md&owner=adobe&repo=helix-purge&ref=main'"
  },
  "wsk": {
    "name": "/pages_${version}/${scriptName}",
    "memory": 512,
    "test": "/_status_check/healthcheck.json",
    "format": {
      "aws": "/pages_${version}/${scriptName}"
    },
    "aws-lambda-format": "pages--${scriptName}",
    "package": {
      "params-file": [
        ".pages-package.env"
      ]
    }
  },
  "repository": {
    "type": "git",
    "url": "https://github.com/adobe/helix-pages.git"
  },
  "license": "Apache-2.0",
  "bugs": {
    "url": "https://github.com/adobe/helix-pages/issues"
  },
  "homepage": "https://github.com/adobe/helix-pages#readme",
  "dependencies": {
    "@adobe/helix-fetch": "2.1.7",
<<<<<<< HEAD
    "@adobe/helix-pipeline": "adobe/helix-pipeline#dom-image-rewrite",
=======
    "@adobe/helix-pipeline": "13.7.15",
>>>>>>> 77f711f6
    "@adobe/helix-shared": "7.21.2",
    "@adobe/htlengine": "6.3.7",
    "@adobe/openwhisk-action-logger": "2.4.1",
    "@adobe/openwhisk-action-utils": "4.4.1",
    "algoliasearch": "4.8.5",
    "ferrum": "1.8.0",
    "lodash.pick": "4.4.0",
    "lodash.pickby": "4.6.0",
    "xml-escape": "1.1.0",
    "yaml": "1.10.0"
  },
  "devDependencies": {
    "@adobe/eslint-config-helix": "1.1.4",
<<<<<<< HEAD
    "@adobe/helix-cli": "13.2.1",
    "@adobe/helix-deploy": "3.9.0",
=======
    "@adobe/helix-deploy": "3.9.1",
>>>>>>> 77f711f6
    "@semantic-release/changelog": "5.0.1",
    "@semantic-release/exec": "5.0.0",
    "@semantic-release/git": "9.0.0",
    "chai": "4.3.3",
    "chai-http": "4.3.0",
    "dotenv": "8.2.0",
    "eslint": "7.21.0",
    "eslint-plugin-header": "3.1.1",
    "eslint-plugin-import": "2.22.1",
    "fs-extra": "9.1.0",
    "jquery": "3.6.0",
    "jsdoc-to-markdown": "7.0.0",
    "jsdom": "16.4.0",
    "mocha": "8.3.1",
    "mocha-junit-reporter": "2.0.0",
    "nock": "13.0.10",
    "nock-puppeteer": "1.0.2",
    "nyc": "15.1.0",
    "proxyquire": "2.1.3",
    "puppeteer": "8.0.0",
    "sanitize-filename": "1.6.3",
    "semantic-release": "17.4.1",
    "yargs": "16.2.0"
  }
}<|MERGE_RESOLUTION|>--- conflicted
+++ resolved
@@ -41,11 +41,7 @@
   "homepage": "https://github.com/adobe/helix-pages#readme",
   "dependencies": {
     "@adobe/helix-fetch": "2.1.7",
-<<<<<<< HEAD
     "@adobe/helix-pipeline": "adobe/helix-pipeline#dom-image-rewrite",
-=======
-    "@adobe/helix-pipeline": "13.7.15",
->>>>>>> 77f711f6
     "@adobe/helix-shared": "7.21.2",
     "@adobe/htlengine": "6.3.7",
     "@adobe/openwhisk-action-logger": "2.4.1",
@@ -59,12 +55,8 @@
   },
   "devDependencies": {
     "@adobe/eslint-config-helix": "1.1.4",
-<<<<<<< HEAD
     "@adobe/helix-cli": "13.2.1",
-    "@adobe/helix-deploy": "3.9.0",
-=======
     "@adobe/helix-deploy": "3.9.1",
->>>>>>> 77f711f6
     "@semantic-release/changelog": "5.0.1",
     "@semantic-release/exec": "5.0.0",
     "@semantic-release/git": "9.0.0",
