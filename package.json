{
  "name": "@adobe/helix-pages",
  "version": "4.22.5",
  "private": true,
  "description": "Helix Pages is the Helix project behind [https://*.project-helix.page/](https://www.project-helix.page/)",
  "scripts": {
    "test": "mocha test/unit/*.test.js --exit",
    "lint": "./node_modules/.bin/eslint .",
    "semantic-release": "semantic-release",
    "test:hlx.pge.smoketest": "mocha test/smoke/*.* -t 30000 --domain $TEST_DOMAIN",
    "test:hlx.pge.generic.smoketester": "mocha test/smoketester/*.* -t 5000 --domain $TEST_DOMAIN --owner $TEST_OWNER --repo $TEST_REPO --branch $TEST_BRANCH --index $TEST_INDEX",
    "test:pages": "env TEST_DOMAIN=$TEST_DOMAIN TEST_VERSION_LOCK=\"$TEST_VERSION_LOCK\" mocha --exit test/pages/*.*",
    "build": "hlx clean && hlx build",
    "publish": "./release/publish.sh",
    "deploy": "./release/deploy.sh",
    "deploy-ci": "./release/deploy-ci.sh",
    "deploy:multiaction": "hedy -v --deploy --entry-file=universal/index.js --test='/plain_html?path=/OK.md&owner=adobe&repo=helix-purge&ref=main'"
  },
  "wsk": {
    "name": "/pages_${version}/${scriptName}",
    "memory": 512,
    "test": "/_status_check/healthcheck.json",
    "format": {
      "aws": "/pages_${version}/${scriptName}"
    },
    "aws-lambda-format": "pages--${scriptName}",
    "package": {
      "params-file": [
        ".pages-package.env"
      ]
    }
  },
  "repository": {
    "type": "git",
    "url": "https://github.com/adobe/helix-pages.git"
  },
  "license": "Apache-2.0",
  "bugs": {
    "url": "https://github.com/adobe/helix-pages/issues"
  },
  "homepage": "https://github.com/adobe/helix-pages#readme",
  "dependencies": {
<<<<<<< HEAD
    "@adobe/helix-deploy": "3.14.2",
    "@adobe/helix-fetch": "2.1.7",
    "@adobe/helix-pipeline": "adobe/helix-pipeline#breaking-202103",
    "@adobe/helix-shared": "7.21.4",
=======
    "@adobe/helix-deploy": "3.14.3",
    "@adobe/helix-fetch": "2.1.8",
    "@adobe/helix-pipeline": "13.8.4",
    "@adobe/helix-shared": "7.21.6",
>>>>>>> aea94adf
    "@adobe/htlengine": "6.3.7",
    "@adobe/openwhisk-action-logger": "2.4.1",
    "@adobe/openwhisk-action-utils": "4.4.1",
    "algoliasearch": "4.8.6",
    "ferrum": "1.8.0",
    "lodash.pick": "4.4.0",
    "lodash.pickby": "4.6.0",
    "xml-escape": "1.1.0",
    "yaml": "1.10.2"
  },
  "devDependencies": {
    "@adobe/eslint-config-helix": "1.1.4",
    "@adobe/helix-cli": "13.3.9",
    "@semantic-release/changelog": "5.0.1",
    "@semantic-release/exec": "5.0.0",
    "@semantic-release/git": "9.0.0",
    "chai": "4.3.4",
    "chai-http": "4.3.0",
    "dotenv": "8.2.0",
    "eslint": "7.22.0",
    "eslint-plugin-header": "3.1.1",
    "eslint-plugin-import": "2.22.1",
    "fs-extra": "9.1.0",
    "jquery": "3.6.0",
    "jsdoc-to-markdown": "7.0.0",
    "jsdom": "16.5.1",
    "mocha": "8.3.2",
    "mocha-junit-reporter": "2.0.0",
    "nock": "13.0.11",
    "nock-puppeteer": "1.0.2",
    "nyc": "15.1.0",
    "proxyquire": "2.1.3",
    "puppeteer": "8.0.0",
    "sanitize-filename": "1.6.3",
    "semantic-release": "17.4.2",
    "yargs": "16.2.0"
  }
}<|MERGE_RESOLUTION|>--- conflicted
+++ resolved
@@ -40,17 +40,10 @@
   },
   "homepage": "https://github.com/adobe/helix-pages#readme",
   "dependencies": {
-<<<<<<< HEAD
-    "@adobe/helix-deploy": "3.14.2",
-    "@adobe/helix-fetch": "2.1.7",
-    "@adobe/helix-pipeline": "adobe/helix-pipeline#breaking-202103",
-    "@adobe/helix-shared": "7.21.4",
-=======
     "@adobe/helix-deploy": "3.14.3",
     "@adobe/helix-fetch": "2.1.8",
-    "@adobe/helix-pipeline": "13.8.4",
+    "@adobe/helix-pipeline": "adobe/helix-pipeline#breaking-202103",
     "@adobe/helix-shared": "7.21.6",
->>>>>>> aea94adf
     "@adobe/htlengine": "6.3.7",
     "@adobe/openwhisk-action-logger": "2.4.1",
     "@adobe/openwhisk-action-utils": "4.4.1",
