--- conflicted
+++ resolved
@@ -55,11 +55,7 @@
   },
   "devDependencies": {
     "@adobe/eslint-config-helix": "1.1.3",
-<<<<<<< HEAD
-    "@adobe/helix-deploy": "3.0.8",
-=======
     "@adobe/helix-deploy": "3.0.9",
->>>>>>> ffe6d90e
     "@semantic-release/changelog": "5.0.1",
     "@semantic-release/git": "9.0.0",
     "@semantic-release/github": "7.2.0",
