{
  "name": "@adobe/helix-pages",
  "version": "4.22.14",
  "private": true,
  "description": "Helix Pages is the Helix project behind [https://*.project-helix.page/](https://www.project-helix.page/)",
  "scripts": {
    "test": "mocha test/unit/*.test.js --exit",
    "lint": "./node_modules/.bin/eslint .",
    "semantic-release": "semantic-release",
    "test:hlx.pge.smoketest": "mocha test/smoke/*.* -t 30000 --domain $TEST_DOMAIN",
    "test:hlx.pge.generic.smoketester": "mocha test/smoketester/*.* -t 5000 --domain $TEST_DOMAIN --owner $TEST_OWNER --repo $TEST_REPO --branch $TEST_BRANCH --index $TEST_INDEX",
    "test:pages": "env TEST_DOMAIN=$TEST_DOMAIN TEST_VERSION_LOCK=\"$TEST_VERSION_LOCK\" mocha --exit test/pages/*.*",
    "build": "hlx clean && hlx build",
    "publish": "./release/publish.sh",
    "deploy": "./release/deploy.sh",
    "deploy-ci": "./release/deploy-ci.sh",
    "deploy:multiaction": "hedy -v --deploy --entry-file=universal/index.js --test='/plain_html?path=/OK.md&owner=adobe&repo=helix-purge&ref=main'"
  },
  "wsk": {
    "name": "/pages_${version}/${scriptName}",
    "memory": 512,
    "test": "/_status_check/healthcheck.json",
    "format": {
      "aws": "/pages_${version}/${scriptName}"
    },
    "aws-lambda-format": "pages--${scriptName}",
    "package": {
      "params-file": [
        ".pages-package.env"
      ]
    }
  },
  "repository": {
    "type": "git",
    "url": "https://github.com/adobe/helix-pages.git"
  },
  "license": "Apache-2.0",
  "bugs": {
    "url": "https://github.com/adobe/helix-pages/issues"
  },
  "homepage": "https://github.com/adobe/helix-pages#readme",
  "dependencies": {
    "@adobe/helix-deploy": "3.16.1",
    "@adobe/helix-fetch": "2.2.0",
<<<<<<< HEAD
    "@adobe/helix-pipeline": "adobe/helix-pipeline#breaking-202103",
    "@adobe/helix-shared": "7.21.9",
=======
    "@adobe/helix-pipeline": "13.8.11",
    "@adobe/helix-shared": "7.21.10",
>>>>>>> d0e77e96
    "@adobe/htlengine": "6.3.7",
    "@adobe/openwhisk-action-logger": "2.4.1",
    "@adobe/openwhisk-action-utils": "4.4.1",
    "ferrum": "1.8.0",
    "lodash.pick": "4.4.0",
    "lodash.pickby": "4.6.0",
    "xml-escape": "1.1.0",
    "yaml": "1.10.2"
  },
  "devDependencies": {
    "@adobe/eslint-config-helix": "1.1.4",
    "@adobe/helix-cli": "13.3.9",
    "@semantic-release/changelog": "5.0.1",
    "@semantic-release/exec": "5.0.0",
    "@semantic-release/git": "9.0.0",
    "chai": "4.3.4",
    "chai-http": "4.3.0",
    "dotenv": "8.2.0",
    "eslint": "7.23.0",
    "eslint-plugin-header": "3.1.1",
    "eslint-plugin-import": "2.22.1",
    "fs-extra": "9.1.0",
    "jquery": "3.6.0",
    "jsdoc-to-markdown": "7.0.1",
    "jsdom": "16.5.1",
    "mocha": "8.3.2",
    "mocha-junit-reporter": "2.0.0",
    "nock": "13.0.11",
    "nock-puppeteer": "1.0.2",
    "nyc": "15.1.0",
    "proxyquire": "2.1.3",
    "puppeteer": "8.0.0",
    "sanitize-filename": "1.6.3",
    "semantic-release": "17.4.2",
    "yargs": "16.2.0"
  }
}<|MERGE_RESOLUTION|>--- conflicted
+++ resolved
@@ -42,13 +42,8 @@
   "dependencies": {
     "@adobe/helix-deploy": "3.16.1",
     "@adobe/helix-fetch": "2.2.0",
-<<<<<<< HEAD
     "@adobe/helix-pipeline": "adobe/helix-pipeline#breaking-202103",
-    "@adobe/helix-shared": "7.21.9",
-=======
-    "@adobe/helix-pipeline": "13.8.11",
     "@adobe/helix-shared": "7.21.10",
->>>>>>> d0e77e96
     "@adobe/htlengine": "6.3.7",
     "@adobe/openwhisk-action-logger": "2.4.1",
     "@adobe/openwhisk-action-utils": "4.4.1",
