{
  "name": "@adobe/helix-pages",
  "version": "4.27.2",
  "private": true,
  "description": "Helix Pages is the Helix project behind [https://*.project-helix.page/](https://www.project-helix.page/)",
  "scripts": {
    "test": "mocha test/unit/*.test.js --exit",
    "lint": "./node_modules/.bin/eslint .",
    "semantic-release": "semantic-release",
    "test:hlx.pge.smoketest": "mocha test/smoke/*.* -t 30000 --domain $TEST_DOMAIN",
    "test:hlx.pge.generic.smoketester": "mocha test/smoketester/*.* -t 5000 --domain $TEST_DOMAIN --owner $TEST_OWNER --repo $TEST_REPO --branch $TEST_BRANCH --index $TEST_INDEX",
    "test:pages": "env TEST_DOMAIN=$TEST_DOMAIN TEST_VERSION_LOCK=\"$TEST_VERSION_LOCK\" mocha --exit test/pages/*.*",
    "build": "hlx clean && hlx build",
    "publish": "./release/publish.sh",
    "deploy": "./release/deploy.sh",
    "deploy-ci": "./release/deploy-ci.sh",
    "deploy:multiaction": "hedy -v --deploy --entry-file=universal/index.js --test='/plain_html?path=/OK.md&owner=adobe&repo=helix-purge&ref=main'"
  },
  "wsk": {
    "name": "/pages_${version}/${scriptName}",
    "memory": 512,
    "test": "/_status_check/healthcheck.json",
    "format": {
      "aws": "/pages_${version}/${scriptName}"
    },
    "aws-lambda-format": "pages--${scriptName}",
    "package": {
      "params-file": [
        ".pages-package.env"
      ]
    }
  },
  "repository": {
    "type": "git",
    "url": "https://github.com/adobe/helix-pages.git"
  },
  "license": "Apache-2.0",
  "bugs": {
    "url": "https://github.com/adobe/helix-pages/issues"
  },
  "homepage": "https://github.com/adobe/helix-pages#readme",
  "dependencies": {
    "@adobe/helix-deploy": "4.1.0",
    "@adobe/helix-fetch": "2.2.0",
    "@adobe/helix-pipeline": "adobe/helix-pipeline#breaking-202103",
    "@adobe/helix-shared": "7.26.3",
    "@adobe/helix-universal": "1.2.1",
    "@adobe/helix-universal-logger": "1.0.2",
    "@adobe/htlengine": "6.3.7",
<<<<<<< HEAD
    "@adobe/openwhisk-action-logger": "2.4.4",
    "@adobe/openwhisk-action-utils": "4.4.4",
    "ferrum": "1.9.0",
    "lodash.pick": "4.4.0",
    "lodash.pickby": "4.6.0",
    "minimatch": "3.0.4",
=======
>>>>>>> 73d8dfe5
    "xml-escape": "1.1.0",
    "yaml": "1.10.2"
  },
  "devDependencies": {
    "@adobe/eslint-config-helix": "1.1.4",
    "@adobe/helix-cli": "13.3.9",
    "@adobe/helix-testutils": "0.4.3",
    "@semantic-release/changelog": "5.0.1",
    "@semantic-release/exec": "5.0.0",
    "@semantic-release/git": "9.0.0",
    "chai": "4.3.4",
    "chai-http": "4.3.0",
    "dotenv": "8.2.0",
    "eslint": "7.24.0",
    "eslint-plugin-header": "3.1.1",
    "eslint-plugin-import": "2.22.1",
    "fs-extra": "9.1.0",
    "jquery": "3.6.0",
    "jsdoc-to-markdown": "7.0.1",
    "jsdom": "16.5.3",
    "mocha": "8.3.2",
    "mocha-junit-reporter": "2.0.0",
    "nock": "13.0.11",
    "nock-puppeteer": "1.0.2",
    "nyc": "15.1.0",
    "proxyquire": "2.1.3",
    "puppeteer": "8.0.0",
    "sanitize-filename": "1.6.3",
    "semantic-release": "17.4.2",
    "yargs": "16.2.0"
  }
}<|MERGE_RESOLUTION|>--- conflicted
+++ resolved
@@ -47,15 +47,6 @@
     "@adobe/helix-universal": "1.2.1",
     "@adobe/helix-universal-logger": "1.0.2",
     "@adobe/htlengine": "6.3.7",
-<<<<<<< HEAD
-    "@adobe/openwhisk-action-logger": "2.4.4",
-    "@adobe/openwhisk-action-utils": "4.4.4",
-    "ferrum": "1.9.0",
-    "lodash.pick": "4.4.0",
-    "lodash.pickby": "4.6.0",
-    "minimatch": "3.0.4",
-=======
->>>>>>> 73d8dfe5
     "xml-escape": "1.1.0",
     "yaml": "1.10.2"
   },
