{
  "name": "@adobe/helix-pages",
  "version": "4.18.8",
  "private": true,
  "description": "Helix Pages is the Helix project behind [https://*.project-helix.page/](https://www.project-helix.page/)",
  "scripts": {
    "test": "mocha test/unit/*.test.js",
    "lint": "./node_modules/.bin/eslint .",
    "semantic-release": "semantic-release",
    "test:hlx.pge.smoketest": "mocha test/smoke/*.* -t 30000 --domain $TEST_DOMAIN",
    "test:hlx.pge.generic.smoketester": "mocha test/smoketester/*.* -t 5000 --domain $TEST_DOMAIN --owner $TEST_OWNER --repo $TEST_REPO --branch $TEST_BRANCH --index $TEST_INDEX",
    "test:pages": "env TEST_DOMAIN=$TEST_DOMAIN TEST_VERSION_LOCK=\"$TEST_VERSION_LOCK\" mocha --exit test/pages/*.*",
    "build": "hlx clean && hlx build",
    "deploy": "./release/deploy.sh",
    "deploy-ci": "./release/deploy-ci.sh",
    "deploy:multiaction": "hedy -v --deploy --entry-file=universal/index.js --test='/plain_html?path=/OK.md&owner=adobe&repo=helix-purge&ref=main'"
  },
  "wsk": {
    "name": "/pages_${version}/${scriptName}",
    "memory": 512,
    "test": "/_status_check/healthcheck.json",
    "format": {
      "aws": "/pages_${version}/${scriptName}"
    },
    "aws-lambda-format": "pages--${scriptName}",
    "package": {
      "params-file": [
        ".pages-package.env"
      ]
    }
  },
  "repository": {
    "type": "git",
    "url": "https://github.com/adobe/helix-pages.git"
  },
  "license": "Apache-2.0",
  "bugs": {
    "url": "https://github.com/adobe/helix-pages/issues"
  },
  "homepage": "https://github.com/adobe/helix-pages#readme",
  "dependencies": {
    "@adobe/helix-fetch": "2.1.7",
    "@adobe/helix-pipeline": "13.7.11",
    "@adobe/helix-shared": "7.21.2",
    "@adobe/htlengine": "6.3.7",
    "@adobe/openwhisk-action-logger": "2.4.1",
    "@adobe/openwhisk-action-utils": "4.4.1",
    "algoliasearch": "4.8.5",
    "ferrum": "1.8.0",
    "lodash.pick": "4.4.0",
    "lodash.pickby": "4.6.0",
    "xml-escape": "1.1.0",
    "yaml": "1.10.0"
  },
  "devDependencies": {
    "@adobe/eslint-config-helix": "1.1.4",
<<<<<<< HEAD
    "@adobe/helix-deploy": "3.7.1",
=======
    "@adobe/helix-deploy": "3.9.0",
>>>>>>> c83f267f
    "@semantic-release/changelog": "5.0.1",
    "@semantic-release/exec": "5.0.0",
    "@semantic-release/git": "9.0.0",
    "chai": "4.3.3",
    "chai-http": "4.3.0",
    "dotenv": "8.2.0",
    "eslint": "7.21.0",
    "eslint-plugin-header": "3.1.1",
    "eslint-plugin-import": "2.22.1",
    "fs-extra": "9.1.0",
    "jquery": "3.6.0",
    "jsdoc-to-markdown": "7.0.0",
    "jsdom": "16.4.0",
    "mocha": "8.3.1",
    "mocha-junit-reporter": "2.0.0",
    "nock": "13.0.10",
    "nock-puppeteer": "1.0.2",
    "nyc": "15.1.0",
    "proxyquire": "2.1.3",
    "puppeteer": "8.0.0",
    "sanitize-filename": "1.6.3",
    "semantic-release": "17.4.1",
    "yargs": "16.2.0"
  }
}<|MERGE_RESOLUTION|>--- conflicted
+++ resolved
@@ -54,11 +54,7 @@
   },
   "devDependencies": {
     "@adobe/eslint-config-helix": "1.1.4",
-<<<<<<< HEAD
-    "@adobe/helix-deploy": "3.7.1",
-=======
     "@adobe/helix-deploy": "3.9.0",
->>>>>>> c83f267f
     "@semantic-release/changelog": "5.0.1",
     "@semantic-release/exec": "5.0.0",
     "@semantic-release/git": "9.0.0",
