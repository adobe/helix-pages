--- conflicted
+++ resolved
@@ -1,10 +1,6 @@
 {
   "name": "@adobe/helix-pages",
-<<<<<<< HEAD
-  "version": "4.0.6",
-=======
   "version": "4.0.7",
->>>>>>> 225d8e1f
   "private": true,
   "description": "Helix Pages is the Helix project behind [https://*.project-helix.page/](https://www.project-helix.page/)",
   "scripts": {
@@ -26,17 +22,9 @@
   "homepage": "https://github.com/adobe/helix-pages#readme",
   "dependencies": {
     "@adobe/helix-fetch": "1.9.1",
-<<<<<<< HEAD
     "@adobe/helix-pipeline": "https://github.com/adobe/helix-pipeline.git#helix-lock-support",
     "@adobe/helix-shared": "7.13.0",
-    "@adobe/openwhisk-action-logger": "2.2.0",
-    "@adobe/openwhisk-action-utils": "4.3.0",
-=======
-    "@adobe/helix-pipeline": "11.3.1",
-    "@adobe/helix-shared": "7.13.0",
-    "@adobe/openwhisk-action-logger": "2.2.0",
     "@adobe/openwhisk-action-utils": "4.3.1",
->>>>>>> 225d8e1f
     "algoliasearch": "4.5.1",
     "ferrum": "1.7.0",
     "lodash.pick": "4.4.0",
@@ -53,11 +41,7 @@
     "chai": "4.2.0",
     "chai-http": "4.3.0",
     "dotenv": "8.2.0",
-<<<<<<< HEAD
-    "eslint": "7.9.0",
-=======
     "eslint": "7.10.0",
->>>>>>> 225d8e1f
     "eslint-plugin-header": "3.1.0",
     "eslint-plugin-import": "2.22.0",
     "fs-extra": "9.0.1",
