{
<<<<<<< HEAD
  "name": "@adobe/helix-pages",
  "version": "1.10.1",
=======
  "name": "helix-pages",
  "version": "1.10.3",
>>>>>>> 2f3bdd19
  "private": true,
  "description": "Helix Pages is the Helix project behind [https://*.project-helix.page/](https://www.project-helix.page/)",
  "scripts": {
    "test": "mocha test/sitemap/*.test.js",
    "lint": "./node_modules/.bin/eslint .",
    "semantic-release": "semantic-release",
    "test:hlx.pge.smoketest": "mocha test/smoke/*.* -t 5000 --domain $TEST_DOMAIN",
    "test:hlx.pge.generic.smoketester": "mocha test/smoketester/*.* -t 5000 --domain $TEST_DOMAIN --owner $TEST_OWNER --repo $TEST_REPO --branch $TEST_BRANCH --index $TEST_INDEX"
  },
  "repository": {
    "type": "git",
    "url": "git+https://github.com/adobe/helix-pages.git"
  },
  "license": "Apache-2.0",
  "bugs": {
    "url": "https://github.com/adobe/helix-pages/issues"
  },
  "homepage": "https://github.com/adobe/helix-pages#readme",
  "dependencies": {
    "@adobe/helix-pipeline": "6.13.1",
    "@adobe/helix-shared": "7.2.1",
    "@adobe/openwhisk-action-logger": "2.2.0",
    "@adobe/openwhisk-action-utils": "4.2.2",
    "algoliasearch": "4.2.0",
    "ferrum": "1.7.0",
    "jquery": "3.5.0",
    "request": "2.88.2",
    "request-promise-native": "1.0.8",
    "yaml": "1.9.2"
  },
  "devDependencies": {
    "@adobe/eslint-config-helix": "1.1.0",
    "@adobe/helix-ops": "1.10.0",
    "@semantic-release/changelog": "5.0.1",
    "@semantic-release/git": "9.0.0",
    "@semantic-release/github": "7.0.5",
    "chai": "4.2.0",
    "chai-http": "4.3.0",
    "dotenv": "8.2.0",
    "eslint": "6.8.0",
    "eslint-plugin-header": "3.0.0",
    "eslint-plugin-import": "2.20.2",
    "fs-extra": "9.0.0",
    "jsdom": "16.2.2",
    "mocha": "7.1.2",
    "mocha-junit-reporter": "1.23.3",
    "mocha-parallel-tests": "2.3.0",
    "nock": "12.0.3",
    "nyc": "15.0.1",
    "proxyquire": "2.1.3",
    "semantic-release": "17.0.7",
    "yargs": "15.3.1"
  }
}<|MERGE_RESOLUTION|>--- conflicted
+++ resolved
@@ -1,11 +1,6 @@
 {
-<<<<<<< HEAD
   "name": "@adobe/helix-pages",
-  "version": "1.10.1",
-=======
-  "name": "helix-pages",
   "version": "1.10.3",
->>>>>>> 2f3bdd19
   "private": true,
   "description": "Helix Pages is the Helix project behind [https://*.project-helix.page/](https://www.project-helix.page/)",
   "scripts": {
