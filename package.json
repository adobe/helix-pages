{
  "name": "@adobe/helix-pages",
  "version": "4.16.6",
  "private": true,
  "description": "Helix Pages is the Helix project behind [https://*.project-helix.page/](https://www.project-helix.page/)",
  "scripts": {
    "test": "mocha test/unit/*.test.js --exit",
    "lint": "./node_modules/.bin/eslint .",
    "semantic-release": "semantic-release",
    "test:hlx.pge.smoketest": "mocha test/smoke/*.* -t 30000 --domain $TEST_DOMAIN",
    "test:hlx.pge.generic.smoketester": "mocha test/smoketester/*.* -t 5000 --domain $TEST_DOMAIN --owner $TEST_OWNER --repo $TEST_REPO --branch $TEST_BRANCH --index $TEST_INDEX",
    "test:pages": "env TEST_DOMAIN=$TEST_DOMAIN TEST_VERSION_LOCK=\"$TEST_VERSION_LOCK\" mocha --exit test/pages/*.*",
    "build": "hlx clean && hlx build",
    "publish": "./release/publish.sh",
    "deploy": "./release/deploy.sh",
    "deploy-ci": "./release/deploy-ci.sh",
    "deploy:multiaction": "hedy -v --deploy --entry-file=universal/index.js --test='/plain_html?path=/OK.md&owner=adobe&repo=helix-purge&ref=main'"
  },
  "wsk": {
    "name": "/pages_${version}/${scriptName}",
    "memory": 512,
    "test": "/_status_check/healthcheck.json",
    "format": {
      "aws": "/pages_${version}/${scriptName}"
    },
    "aws-lambda-format": "pages--${scriptName}",
    "package": {
      "params-file": [
        ".pages-package.env"
      ]
    }
  },
  "repository": {
    "type": "git",
    "url": "https://github.com/adobe/helix-pages.git"
  },
  "license": "Apache-2.0",
  "bugs": {
    "url": "https://github.com/adobe/helix-pages/issues"
  },
  "homepage": "https://github.com/adobe/helix-pages#readme",
  "dependencies": {
    "@adobe/helix-fetch": "2.1.4",
    "@adobe/helix-pipeline": "13.6.13",
    "@adobe/helix-shared": "7.19.7",
    "@adobe/htlengine": "6.3.7",
    "@adobe/openwhisk-action-logger": "2.3.1",
    "@adobe/openwhisk-action-utils": "4.4.0",
    "algoliasearch": "4.8.5",
    "ferrum": "1.7.0",
    "lodash.pick": "4.4.0",
    "lodash.pickby": "4.6.0",
    "xml-escape": "1.1.0",
    "yaml": "1.10.0"
  },
  "devDependencies": {
    "@adobe/eslint-config-helix": "1.1.3",
<<<<<<< HEAD
    "@adobe/helix-cli": "13.2.1",
    "@adobe/helix-deploy": "3.0.13",
=======
    "@adobe/helix-deploy": "3.0.17",
>>>>>>> a2f03f9c
    "@semantic-release/changelog": "5.0.1",
    "@semantic-release/exec": "5.0.0",
    "@semantic-release/git": "9.0.0",
    "chai": "4.3.0",
    "chai-http": "4.3.0",
    "dotenv": "8.2.0",
    "eslint": "7.20.0",
    "eslint-plugin-header": "3.1.1",
    "eslint-plugin-import": "2.22.1",
    "fs-extra": "9.1.0",
    "jquery": "3.5.1",
    "jsdoc-to-markdown": "6.0.1",
    "jsdom": "16.4.0",
    "mocha": "8.3.0",
    "mocha-junit-reporter": "2.0.0",
    "nock": "13.0.7",
    "nock-puppeteer": "1.0.2",
    "nyc": "15.1.0",
    "proxyquire": "2.1.3",
    "puppeteer": "7.1.0",
    "sanitize-filename": "1.6.3",
    "semantic-release": "17.3.9",
    "yargs": "16.2.0"
  }
}<|MERGE_RESOLUTION|>--- conflicted
+++ resolved
@@ -55,12 +55,8 @@
   },
   "devDependencies": {
     "@adobe/eslint-config-helix": "1.1.3",
-<<<<<<< HEAD
     "@adobe/helix-cli": "13.2.1",
-    "@adobe/helix-deploy": "3.0.13",
-=======
     "@adobe/helix-deploy": "3.0.17",
->>>>>>> a2f03f9c
     "@semantic-release/changelog": "5.0.1",
     "@semantic-release/exec": "5.0.0",
     "@semantic-release/git": "9.0.0",
