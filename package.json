{
  "name": "@adobe/helix-pages",
  "version": "4.27.2",
  "private": true,
  "description": "Helix Pages is the Helix project behind [https://*.project-helix.page/](https://www.project-helix.page/)",
  "scripts": {
    "test": "mocha test/unit/*.test.js --exit",
    "lint": "./node_modules/.bin/eslint .",
    "semantic-release": "semantic-release",
    "test:hlx.pge.smoketest": "mocha test/smoke/*.* -t 30000 --domain $TEST_DOMAIN",
    "test:hlx.pge.generic.smoketester": "mocha test/smoketester/*.* -t 5000 --domain $TEST_DOMAIN --owner $TEST_OWNER --repo $TEST_REPO --branch $TEST_BRANCH --index $TEST_INDEX",
    "test:pages": "env TEST_DOMAIN=$TEST_DOMAIN TEST_VERSION_LOCK=\"$TEST_VERSION_LOCK\" mocha --exit test/pages/*.*",
    "build": "hlx clean && hlx build",
    "publish": "./release/publish.sh",
    "deploy": "./release/deploy.sh",
    "deploy-ci": "./release/deploy-ci.sh",
    "deploy:multiaction": "hedy -v --deploy --entry-file=universal/index.js --test='/plain_html?path=/OK.md&owner=adobe&repo=helix-purge&ref=main'"
  },
  "wsk": {
    "name": "/pages_${version}/${scriptName}",
    "memory": 512,
    "test": "/_status_check/healthcheck.json",
    "format": {
      "aws": "/pages_${version}/${scriptName}"
    },
    "aws-lambda-format": "pages--${scriptName}",
    "package": {
      "params-file": [
        ".pages-package.env"
      ]
    }
  },
  "repository": {
    "type": "git",
    "url": "https://github.com/adobe/helix-pages.git"
  },
  "license": "Apache-2.0",
  "bugs": {
    "url": "https://github.com/adobe/helix-pages/issues"
  },
  "homepage": "https://github.com/adobe/helix-pages#readme",
  "dependencies": {
    "@adobe/helix-deploy": "4.0.7",
    "@adobe/helix-fetch": "2.2.0",
<<<<<<< HEAD
    "@adobe/helix-pipeline": "adobe/helix-pipeline#breaking-202103",
    "@adobe/helix-shared": "7.21.10",
=======
    "@adobe/helix-pipeline": "13.9.9",
    "@adobe/helix-shared": "7.26.3",
>>>>>>> 86329a4b
    "@adobe/htlengine": "6.3.7",
    "@adobe/openwhisk-action-logger": "2.4.4",
    "@adobe/openwhisk-action-utils": "4.4.4",
    "ferrum": "1.9.0",
    "lodash.pick": "4.4.0",
    "lodash.pickby": "4.6.0",
    "xml-escape": "1.1.0",
    "yaml": "1.10.2"
  },
  "devDependencies": {
    "@adobe/eslint-config-helix": "1.1.4",
    "@adobe/helix-cli": "13.3.9",
    "@semantic-release/changelog": "5.0.1",
    "@semantic-release/exec": "5.0.0",
    "@semantic-release/git": "9.0.0",
    "chai": "4.3.4",
    "chai-http": "4.3.0",
    "dotenv": "8.2.0",
    "eslint": "7.24.0",
    "eslint-plugin-header": "3.1.1",
    "eslint-plugin-import": "2.22.1",
    "fs-extra": "9.1.0",
    "jquery": "3.6.0",
    "jsdoc-to-markdown": "7.0.1",
    "jsdom": "16.5.3",
    "mocha": "8.3.2",
    "mocha-junit-reporter": "2.0.0",
    "nock": "13.0.11",
    "nock-puppeteer": "1.0.2",
    "nyc": "15.1.0",
    "proxyquire": "2.1.3",
    "puppeteer": "8.0.0",
    "sanitize-filename": "1.6.3",
    "semantic-release": "17.4.2",
    "yargs": "16.2.0"
  }
}<|MERGE_RESOLUTION|>--- conflicted
+++ resolved
@@ -42,13 +42,8 @@
   "dependencies": {
     "@adobe/helix-deploy": "4.0.7",
     "@adobe/helix-fetch": "2.2.0",
-<<<<<<< HEAD
     "@adobe/helix-pipeline": "adobe/helix-pipeline#breaking-202103",
-    "@adobe/helix-shared": "7.21.10",
-=======
-    "@adobe/helix-pipeline": "13.9.9",
     "@adobe/helix-shared": "7.26.3",
->>>>>>> 86329a4b
     "@adobe/htlengine": "6.3.7",
     "@adobe/openwhisk-action-logger": "2.4.4",
     "@adobe/openwhisk-action-utils": "4.4.4",
