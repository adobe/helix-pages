--- conflicted
+++ resolved
@@ -42,26 +42,19 @@
   "dependencies": {
     "@adobe/helix-deploy": "4.4.1",
     "@adobe/helix-fetch": "2.2.0",
-<<<<<<< HEAD
-    "@adobe/helix-pipeline": "adobe/helix-pipeline#breaking-202103",
+    "@adobe/helix-pipeline": "14.0.0",
     "@adobe/helix-shared": "7.26.3",
     "@adobe/helix-universal": "1.2.1",
     "@adobe/helix-universal-logger": "1.0.2",
-=======
-    "@adobe/helix-pipeline": "13.9.20",
->>>>>>> 5a27f84f
     "@adobe/htlengine": "6.3.7",
     "xml-escape": "1.1.0",
     "yaml": "1.10.2"
   },
   "devDependencies": {
     "@adobe/eslint-config-helix": "1.1.4",
-<<<<<<< HEAD
     "@adobe/helix-cli": "13.3.9",
-=======
     "@adobe/helix-shared-config": "1.0.3",
     "@adobe/helix-shared-dom": "1.0.3",
->>>>>>> 5a27f84f
     "@semantic-release/changelog": "5.0.1",
     "@semantic-release/exec": "5.0.0",
     "@semantic-release/git": "9.0.0",
