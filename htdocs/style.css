/*
 * Copyright 2018 Adobe. All rights reserved.
 * This file is licensed to you under the Apache License, Version 2.0 (the "License");
 * you may not use this file except in compliance with the License. You may obtain a copy
 * of the License at http://www.apache.org/licenses/LICENSE-2.0
 *
 * Unless required by applicable law or agreed to in writing, software distributed under
 * the License is distributed on an "AS IS" BASIS, WITHOUT WARRANTIES OR REPRESENTATIONS
 * OF ANY KIND, either express or implied. See the License for the specific language
 * governing permissions and limitations under the License.
 */

body {
    padding: 0;
    margin: 0;
    background-color: white;
    font-family: "source-sans-pro", sans-serif;
    font-size: 1rem;
    font-weight: 300;
    line-height: 1.5;
}

.title {
    overflow: hidden;
    background-color: black;
}

.title p:first-child {
    font-size: 1rem;
    line-height: 1rem;
    margin: 0;
    padding: 0;
}

.title h1 {
    color: white;
    text-align: center;
    text-shadow: 0px 0px 6px #000000;
    margin-bottom: 0.1em;
}

.title h1+p {
    margin-top: 0.1em;
    text-align: center;
    color: white;
    font-size: 1.5rem;
    font-weight: 300;
    line-height: 1.1em;
}

.header {
    position: absolute;
    height: 100vh;
    width: 90vw;
    top: 0;
    left: 0;
    display: flex;
    justify-content: center;
    flex-direction: column;
    padding: 0 5%;
}

.title img {
    height: 100vh;
    width: 100vw;
    object-fit: cover;
}

.default, footer section {
    padding: 1rem 2rem;
}

.image {
    padding: 0;
    margin: 0;
}

.image img {
    width: 100vw;
}


h1, h2, h3, h4, h5 {
    font-family: "museo-slab",serif;
}

h3, h4 {
    font-weight: 400;
    line-height: 1.25;
}

h1, h2 {
    font-weight: 700;
    line-height: 1.15;
}

h1 {
    font-size: 2.6rem;
}

h2 {
    font-size: 2.0rem;
}


h3 {
    font-size: 1.75rem;
}

h4 {
    font-size: 1.25rem;
}

blockquote {
    font-family: museo-slab,serif;
    font-weight: 700;
    font-size: 1.0rem;
    line-height: 1.4;
    padding-left: 3rem;
    padding-right: 0rem;
    padding-top: 2rem;
    margin-left: -3rem;
    margin-top: -2rem;
    margin-right: 0;
    text-transform: uppercase;

    background-repeat: no-repeat;
    background-image: 
        url("data:image/svg+xml;utf8,<svg xmlns='http://www.w3.org/2000/svg' width='300' height='300'><text font-size='250' x='0' y='200' letter-spacing='-35px' fill='lightgrey'>\2018\2018</text></svg>");
}

pre {
    background-color: lightgrey;
    padding: 1em;
    border-radius: 1em;
    overflow: hidden;
}

code {
    font-size: 1.1em;
}

h3 code {
    font-size: 1em;
    font-family: inherit;
    background-color: lightgrey;
}

p code,li code {
    background-color: lightgrey;
    padding: 0 2px;
}

table th, table td {
    border: 1px solid #dfe2e5;
    padding: 6px 13px;
}

table tr:nth-child(2n) {
    background-color: #f6f8fa;
}

table th {
    font-weight: 600;
}

table {
    border-collapse: collapse;
    border-spacing: 0;    
}

header .plain {
    position: fixed;
    background-color: black;
    color: white;
    z-index: 1;
    overflow: hidden;
    padding: 10px 20px;
    width: 100vw;
    box-sizing: border-box;
}


header img {
    height: 1em;
    padding-right: 5px;
    padding-left: 2
}

header p {
    font-weight: 700;
    font-size: 1.1rem;
    margin: 0;
    display: inline-block;
    line-height: 1.5em;
}

header p:nth-child(2) {
    display: block;
    float: right;
}

header p:nth-child(2) a {
    display: inline-block;
}

header a:any-link{
    color: white;
    font-size: 1.5em;
    text-decoration: none;
    font-weight: 100;
}

header .section:nth-child(2) {
    display: none;
    position: fixed;
    width: 100vw;
    height: 100vh;
    top: 0;
    left: 0;
    background-color: #222222;
    padding: 10px 20px;
    box-sizing: border-box;

}

header .section:nth-child(2)>p {
    display: block;
    float: right;
    font-size: 1.8em;
    margin-top: -3px;
}

header .section:nth-child(2) ul {
    font-size: 2em;
    list-style: none;
}

header,
footer {
    font-size: 0;
}

footer .plain {
    background-color: #cccccc;
    padding: 20px 0px;
    font-size: 0.5em;
    color: #888888;
    text-align: center;
    display: block;
}

<<<<<<< HEAD
footer:empty {
    display:none;
}

input {
    width: 100%;
    font-size: 1.5em;
    font-family: "source-sans-pro", sans-serif;
}

button {
    padding: 5px 20px;
    border-radius: 5px;
    background-color: black;
    font-size: 1.5em;
    color: white;
    font-family: "source-sans-pro", sans-serif;

}


=======
>>>>>>> 8481eae9
@media (min-width:600px) {

    h1 {
        font-size: 4.5rem;
    }
    
    .title h1+p {
        font-size: 2rem;
        font-weight: 300;
    }

    h2 {
        font-size: 3.5rem;
    }

    h3 {
        font-size: 2.75rem;
    }
    
    h4 {
        font-size: 1.75rem;
    }

    body {
        font-size: 1.25rem;
    }

    blockquote {
        font-size: 1.2rem;
        line-height: 1.7;    
    }

}

@media (min-width:900px) {
    .default, footer .section {
        width: 800px;
        margin: auto;
    }
}<|MERGE_RESOLUTION|>--- conflicted
+++ resolved
@@ -250,11 +250,6 @@
     display: block;
 }
 
-<<<<<<< HEAD
-footer:empty {
-    display:none;
-}
-
 input {
     width: 100%;
     font-size: 1.5em;
@@ -272,8 +267,6 @@
 }
 
 
-=======
->>>>>>> 8481eae9
 @media (min-width:600px) {
 
     h1 {
