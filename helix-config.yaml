--- conflicted
+++ resolved
@@ -15,11 +15,7 @@
     code: *defaultRepo
     content: https://github.com/adobe/helix-pages.git#master
     static: https://github.com/adobe/helix-pages.git/htdocs#master
-<<<<<<< HEAD
-    package: https://helix-pages.anywhere.run/pages_4.18.12
-=======
-    package: helix-pages/pages_4.18.13
->>>>>>> 77f4c4cd
+    package: https://helix-pages.anywhere.run/pages_4.18.13
 
   - name: universal
     code: *defaultRepo
