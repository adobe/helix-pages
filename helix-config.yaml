#
# Helix Configuration
#
version: 1

definitions:
  defaults:
    # default repository. set to git remote repository before deployment
    - &defaultRepo https://github.com/adobe/helix-pages.git#master

<<<<<<< HEAD
preflight: https://adobeioruntime.net/api/v1/web/helix/helix-services/version-picker@v1

=======
# preflight requests cause problems with ESI... disabling for now
# preflight: https://adobeioruntime.net/api/v1/web/helix/helix-services/version-picker@v1
>>>>>>> 7c474986
strains:
  - name: default
    code: *defaultRepo
    content: https://github.com/adobe/helix-pages.git#master
    static: https://github.com/adobe/helix-pages.git/htdocs#master
    package: helix-pages/pages_4.16.1

<<<<<<< HEAD
  - name: universal
    code: *defaultRepo
    content: https://github.com/adobe/helix-pages.git#master
    static: https://github.com/adobe/helix-pages.git/htdocs#master
    # universal runtime, using the helix test deployment subdomain for now.
    package: https://deploy-test.anywhere.run/pages_4.15.4
    version-lock:
      env: amazonwebservices

=======
  # disabled for now until test-request works
  #
  # - name: universal
  #   code: *defaultRepo
  #   content: https://github.com/adobe/helix-pages.git#master
  #   static: https://github.com/adobe/helix-pages.git/htdocs#master
  #   # universal runtime, using the helix test deployment subdomain for now.
  #   package: https://deploy-test.anywhere.run/pages_4.15.4
  #   version-lock:
  #     env: amazonwebservices
>>>>>>> 7c474986
  - name: breaking-202103
    condition:
      preflight.x-pages-version=: breaking-202103
    code: https://github.com/tripodsan/helix-pages.git#breaking-202103
    content: https://github.com/tripodsan/helix-pages.git#breaking-202103
    static: https://github.com/tripodsan/helix-pages.git/htdocs#breaking-202103
    package: helix-pages/pages_4.15.4.breaking-202103<|MERGE_RESOLUTION|>--- conflicted
+++ resolved
@@ -8,13 +8,8 @@
     # default repository. set to git remote repository before deployment
     - &defaultRepo https://github.com/adobe/helix-pages.git#master
 
-<<<<<<< HEAD
 preflight: https://adobeioruntime.net/api/v1/web/helix/helix-services/version-picker@v1
 
-=======
-# preflight requests cause problems with ESI... disabling for now
-# preflight: https://adobeioruntime.net/api/v1/web/helix/helix-services/version-picker@v1
->>>>>>> 7c474986
 strains:
   - name: default
     code: *defaultRepo
@@ -22,28 +17,15 @@
     static: https://github.com/adobe/helix-pages.git/htdocs#master
     package: helix-pages/pages_4.16.1
 
-<<<<<<< HEAD
   - name: universal
     code: *defaultRepo
     content: https://github.com/adobe/helix-pages.git#master
     static: https://github.com/adobe/helix-pages.git/htdocs#master
     # universal runtime, using the helix test deployment subdomain for now.
-    package: https://deploy-test.anywhere.run/pages_4.15.4
+    package: https://deploy-test.anywhere.run/pages_4.16.1
     version-lock:
       env: amazonwebservices
 
-=======
-  # disabled for now until test-request works
-  #
-  # - name: universal
-  #   code: *defaultRepo
-  #   content: https://github.com/adobe/helix-pages.git#master
-  #   static: https://github.com/adobe/helix-pages.git/htdocs#master
-  #   # universal runtime, using the helix test deployment subdomain for now.
-  #   package: https://deploy-test.anywhere.run/pages_4.15.4
-  #   version-lock:
-  #     env: amazonwebservices
->>>>>>> 7c474986
   - name: breaking-202103
     condition:
       preflight.x-pages-version=: breaking-202103
