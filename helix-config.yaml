--- conflicted
+++ resolved
@@ -21,14 +21,7 @@
     code: *defaultRepo
     content: https://github.com/adobe/helix-pages.git#master
     static: https://github.com/adobe/helix-pages.git/htdocs#master
-    # universal runtime, using the helix test deployment subdomain for now.
-<<<<<<< HEAD
-    package: https://helix-pages.anywhere.run/pages_6_0_0
-=======
     package: https://helix-pages.anywhere.run/pages_6_2_0
-    version-lock:
-      env: amazonwebservices
->>>>>>> 5d8803a7
 
   - name: gcf
     code: *defaultRepo
