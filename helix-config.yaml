--- conflicted
+++ resolved
@@ -22,13 +22,7 @@
     content: https://github.com/adobe/helix-pages.git#master
     static: https://github.com/adobe/helix-pages.git/htdocs#master
     # universal runtime, using the helix test deployment subdomain for now.
-<<<<<<< HEAD
-    package: https://helix-pages.anywhere.run/pages_4.23.6
-=======
     package: https://helix-pages.anywhere.run/pages_4.25.1
-    version-lock:
-      env: amazonwebservices
->>>>>>> 4ecf1ef0
 
   - name: universal-ci
     code: *defaultRepo
