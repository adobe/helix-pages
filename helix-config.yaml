#
# Helix Configuration
#
version: 1

definitions:
  defaults:
    # default repository. set to git remote repository before deployment
    - &defaultRepo https://github.com/adobe/helix-pages.git#master

preflight: https://adobeioruntime.net/api/v1/web/helix/helix-services/version-picker@v1

strains:
  - name: default
    code: *defaultRepo
    content: https://github.com/adobe/helix-pages.git#master
    static: https://github.com/adobe/helix-pages.git/htdocs#master
<<<<<<< HEAD
    package: https://helix-pages.anywhere.run/pages_4.16.7
=======
    package: helix-pages/pages_4.18.12
>>>>>>> 20371c36

  - name: universal
    code: *defaultRepo
    content: https://github.com/adobe/helix-pages.git#master
    static: https://github.com/adobe/helix-pages.git/htdocs#master
    # universal runtime, using the helix test deployment subdomain for now.
<<<<<<< HEAD
    package: https://helix-pages.anywhere.run/pages_4.16.7
=======
    package: https://helix-pages.anywhere.run/pages_4.18.12
>>>>>>> 20371c36
    version-lock:
      env: amazonwebservices

  - name: universal-ci
    code: *defaultRepo
    content: https://github.com/adobe/helix-pages.git#master
    static: https://github.com/adobe/helix-pages.git/htdocs#master
    # universal runtime, using the helix-pages-ci subdomain
<<<<<<< HEAD
    package: https://helix-pages-ci.anywhere.run/pages_4.16.7
=======
    package: https://helix-pages-ci.anywhere.run/pages_4.18.12
>>>>>>> 20371c36

  - name: universal-prod
    code: *defaultRepo
    content: https://github.com/adobe/helix-pages.git#master
    static: https://github.com/adobe/helix-pages.git/htdocs#master
    # universal runtime, using the helix-pages subdomain
<<<<<<< HEAD
    package: https://helix-pages.anywhere.run/pages_4.16.7
=======
    package: https://helix-pages.anywhere.run/pages_4.18.12
>>>>>>> 20371c36

  - name: breaking-202103
    condition:
      preflight.x-pages-version=: breaking-202103
    code: https://github.com/adobe/helix-pages.git#breaking-202103
    content: https://github.com/adobe/helix-pages.git#breaking-202103
    static: https://github.com/adobe/helix-pages.git/htdocs#breaking-202103
    package: helix-pages/pages_4.18.11.breaking-202103<|MERGE_RESOLUTION|>--- conflicted
+++ resolved
@@ -15,22 +15,14 @@
     code: *defaultRepo
     content: https://github.com/adobe/helix-pages.git#master
     static: https://github.com/adobe/helix-pages.git/htdocs#master
-<<<<<<< HEAD
-    package: https://helix-pages.anywhere.run/pages_4.16.7
-=======
-    package: helix-pages/pages_4.18.12
->>>>>>> 20371c36
+    package: https://helix-pages.anywhere.run/pages_4.18.12
 
   - name: universal
     code: *defaultRepo
     content: https://github.com/adobe/helix-pages.git#master
     static: https://github.com/adobe/helix-pages.git/htdocs#master
     # universal runtime, using the helix test deployment subdomain for now.
-<<<<<<< HEAD
-    package: https://helix-pages.anywhere.run/pages_4.16.7
-=======
     package: https://helix-pages.anywhere.run/pages_4.18.12
->>>>>>> 20371c36
     version-lock:
       env: amazonwebservices
 
@@ -39,22 +31,14 @@
     content: https://github.com/adobe/helix-pages.git#master
     static: https://github.com/adobe/helix-pages.git/htdocs#master
     # universal runtime, using the helix-pages-ci subdomain
-<<<<<<< HEAD
-    package: https://helix-pages-ci.anywhere.run/pages_4.16.7
-=======
     package: https://helix-pages-ci.anywhere.run/pages_4.18.12
->>>>>>> 20371c36
 
   - name: universal-prod
     code: *defaultRepo
     content: https://github.com/adobe/helix-pages.git#master
     static: https://github.com/adobe/helix-pages.git/htdocs#master
     # universal runtime, using the helix-pages subdomain
-<<<<<<< HEAD
-    package: https://helix-pages.anywhere.run/pages_4.16.7
-=======
     package: https://helix-pages.anywhere.run/pages_4.18.12
->>>>>>> 20371c36
 
   - name: breaking-202103
     condition:
