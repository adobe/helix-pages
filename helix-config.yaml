--- conflicted
+++ resolved
@@ -13,8 +13,7 @@
     code: *defaultRepo
     content: https://github.com/adobe/helix-pages.git#master
     static: https://github.com/adobe/helix-pages.git/htdocs#master
-<<<<<<< HEAD
-    package: helix-pages/409dbb736a15632dd01448e777425c830b3c6c61
+    package: helix-pages/67e61126e40e9cce55b8e324e46b3f7c9de6bdba
   # strain for breaking changes
   - name: breaking-september
     condition:
@@ -23,7 +22,4 @@
     content: https://github.com/adobe/helix-pages.git#breaking-september
     static: https://github.com/adobe/helix-pages.git/htdocs#breaking-september
     package: tripod/64cb37cc8b92486697882c61828b287b80f9c608
-    # version-lock: .....
-=======
-    package: helix-pages/67e61126e40e9cce55b8e324e46b3f7c9de6bdba
->>>>>>> 225d8e1f
+    # version-lock: .....